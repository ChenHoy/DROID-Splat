<<<<<<< HEAD
warmup: 0 # Wait until tracking gets to this frame
mapping_iters: 100 # At each new frame, the selected views are optimized for this many iterations
refinement_iters: 100 # Once at the end, all views are optimized for this many iterations
optimize_last: 10
optimize_rand: 10
max_cameras: 5

optimize_poses: False
update_frames: True
save_renders: True
=======
warmup: 10 # Wait until tracking gets to this frame
delay: 2 # Delay between tracking and mapping
mapping_iters: 6 # Optimization iterations for selected views
refinement_iters: 50 # Final Optimization iterations for all views
use_gui: True
batch_mode: False # Only update a constant sized batch of frames
save_renders: False
use_spherical_harmonics: False

filter_multiview: False
filter_uncertainty: True 

# TODO use these two flags to snychronize the updated map and poses back into the SLAM system
optimize_poses: False
feedback_mapping: False

init_lr: 6.0

# Strategy for adding / pruning Gaussians
keyframes:
  n_last_frames: 5 # Always optimize the last n frames
  n_rand_frames: 5 # Optimize random global frames on top
  default_batch_size: 3 # Only add 5 frames at once to increase latency when batch_mode is deactivated
  prune_every: 15 # How often to prune gaussians
  visibility_th: 5 # Gaussians should be pruned based on covisibility
  prune_last: 5

  filter: # Parameter for filtering incoming points from the SLAM system
    mv_count_thresh: 2 # Pixels need to be consistent within bin_thresh distance across these k views
    bin_thresh: 0.1
    confidence_thresh: 0.1 # Only take pixels above this confidence

  mapping:
    densify_grad_threshold: 0.0002
    size_threshold: 20
    gaussian_th: 0.005
    gaussian_extent: 10

  refinement:
    densify_grad_threshold: 0.0002
    size_threshold: 20
    gaussian_th: 0.5
    gaussian_extent: 2

>>>>>>> cdfafcc8

opt_params:
  position_lr_init: 0.00016
  position_lr_final: 0.0000016
  position_lr_delay_mult: 0.01
  position_lr_max_steps: 30000
  feature_lr: 0.0025
  opacity_lr: 0.05
  scaling_lr: 0.001
  rotation_lr: 0.001
  percent_dense: 0.01

  cam_rot_delta: 0.00003
  cam_trans_delta: 0.00001

loss:
  alpha: 0.95 # Size of the mapping loss that the rgb takes up, the rest is depth
<<<<<<< HEAD
  rgb_boundary_threshold: 0.01
  isotropic: 2 # Weight on the isotropic loss term

filter:
  filter_depth: True
  neighbor_th: 0.5
  neighbor_count: 1
  disp_th: 0.05

pruning:
  prune_every: 25
  visibility_th: 5
  prune_last: 5
  final_visibility_th: 2

  mapping:
    densify_grad_threshold: 0.00005  # Main threshold for densification
    size_threshold: 15
    opacity_th: 0.01
    gaussian_extent: 5

  refinement:
    densify_grad_threshold: 0.0002
    size_threshold: 10
    opacity_th: 0.05
    gaussian_extent: 5
=======
  beta: 5.0 # Regularizer on scale changes of the Gaussians
  rgb_boundary_threshold: 0.01 # Pixel information in an image needs to be at least higher than this 
>>>>>>> cdfafcc8

# Parameters for transfer SLAM -> Renderer
input:
  sensor_type: 'depth'
  pcd_downsample: 64
  pcd_downsample_init: 32
  adaptive_pointsize: True
  point_size: 0.05
  type: 'replica'

pipeline_params:
  convert_SHs_python: False
  compute_cov3D_python: False<|MERGE_RESOLUTION|>--- conflicted
+++ resolved
@@ -1,19 +1,7 @@
-<<<<<<< HEAD
-warmup: 0 # Wait until tracking gets to this frame
-mapping_iters: 100 # At each new frame, the selected views are optimized for this many iterations
-refinement_iters: 100 # Once at the end, all views are optimized for this many iterations
-optimize_last: 10
-optimize_rand: 10
-max_cameras: 5
-
-optimize_poses: False
-update_frames: True
-save_renders: True
-=======
 warmup: 10 # Wait until tracking gets to this frame
-delay: 2 # Delay between tracking and mapping
-mapping_iters: 6 # Optimization iterations for selected views
-refinement_iters: 50 # Final Optimization iterations for all views
+delay: 3 # Delay between tracking and mapping
+mapping_iters: 50 # Optimization iterations for selected views
+refinement_iters: 100 # Final Optimization iterations for all views
 use_gui: True
 batch_mode: False # Only update a constant sized batch of frames
 save_renders: False
@@ -34,8 +22,9 @@
   n_rand_frames: 5 # Optimize random global frames on top
   default_batch_size: 3 # Only add 5 frames at once to increase latency when batch_mode is deactivated
   prune_every: 15 # How often to prune gaussians
-  visibility_th: 5 # Gaussians should be pruned based on covisibility
+  visibility_th: 5 # New Gaussians should be pruned based on covisibility
   prune_last: 5
+  abs_visibility_th: 2 # Remove gaussians that are not seen by at least this many other frames
 
   filter: # Parameter for filtering incoming points from the SLAM system
     mv_count_thresh: 2 # Pixels need to be consistent within bin_thresh distance across these k views
@@ -43,18 +32,17 @@
     confidence_thresh: 0.1 # Only take pixels above this confidence
 
   mapping:
-    densify_grad_threshold: 0.0002
+    densify_grad_threshold: 0.0001
     size_threshold: 20
-    gaussian_th: 0.005
-    gaussian_extent: 10
+    opacity_th: 0.01
+    gaussian_extent: 5
 
   refinement:
     densify_grad_threshold: 0.0002
-    size_threshold: 20
-    gaussian_th: 0.5
+    size_threshold: 10
+    opacity_th: 0.05
     gaussian_extent: 2
 
->>>>>>> cdfafcc8
 
 opt_params:
   position_lr_init: 0.00016
@@ -67,42 +55,13 @@
   rotation_lr: 0.001
   percent_dense: 0.01
 
-  cam_rot_delta: 0.00003
-  cam_trans_delta: 0.00001
+  cam_rot_delta: 0.0003
+  cam_trans_delta: 0.0001
 
 loss:
   alpha: 0.95 # Size of the mapping loss that the rgb takes up, the rest is depth
-<<<<<<< HEAD
-  rgb_boundary_threshold: 0.01
-  isotropic: 2 # Weight on the isotropic loss term
-
-filter:
-  filter_depth: True
-  neighbor_th: 0.5
-  neighbor_count: 1
-  disp_th: 0.05
-
-pruning:
-  prune_every: 25
-  visibility_th: 5
-  prune_last: 5
-  final_visibility_th: 2
-
-  mapping:
-    densify_grad_threshold: 0.00005  # Main threshold for densification
-    size_threshold: 15
-    opacity_th: 0.01
-    gaussian_extent: 5
-
-  refinement:
-    densify_grad_threshold: 0.0002
-    size_threshold: 10
-    opacity_th: 0.05
-    gaussian_extent: 5
-=======
-  beta: 5.0 # Regularizer on scale changes of the Gaussians
+  beta: 2.0 # Regularizer on scale changes of the Gaussians
   rgb_boundary_threshold: 0.01 # Pixel information in an image needs to be at least higher than this 
->>>>>>> cdfafcc8
 
 # Parameters for transfer SLAM -> Renderer
 input:
@@ -115,4 +74,7 @@
 
 pipeline_params:
   convert_SHs_python: False
-  compute_cov3D_python: False+  compute_cov3D_python: False
+
+
+
