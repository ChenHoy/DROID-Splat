--- conflicted
+++ resolved
@@ -1,15 +1,10 @@
 warmup: 10 # Wait until tracking gets to this frame
-<<<<<<< HEAD
-delay: 2 # Delay between tracking and mapping
-mapping_iters: 11 # Optimization iterations for selected views
-refinement_iters: 50 # Final Optimization iterations for all views
-use_gui: True
-=======
 delay: 3 # Delay between tracking and mapping
 mapping_iters: 100 # Optimization iterations for selected views
 refinement_iters: 100 # Final Optimization iterations for all views
->>>>>>> 8eb0d18e
+
 batch_mode: False # Only update a constant sized batch of frames
+use_gui: True
 save_renders: False
 use_spherical_harmonics: False
 
@@ -25,17 +20,10 @@
 # Strategy for adding / pruning Gaussians
 keyframes:
   n_last_frames: 10 # Always optimize the last n frames
-<<<<<<< HEAD
   n_rand_frames: 10 # Optimize random global frames on top
   default_batch_size: 3 # Only add 5 frames at once to increase latency when batch_mode is deactivated
   prune_every: 10 # How often to prune gaussians
   visibility_th: 5 # Gaussians should be pruned based on covisibility
-=======
-  n_rand_frames: 5 # Optimize random global frames on top
-  default_batch_size: 3 # Only add 5 frames at once to increase latency when batch_mode is deactivated
-  prune_every: 15 # How often to prune gaussians
-  visibility_th: 5 # New Gaussians should be pruned based on covisibility
->>>>>>> 8eb0d18e
   prune_last: 5
   abs_visibility_th: 2 # Remove gaussians that are not seen by at least this many other frames
 
