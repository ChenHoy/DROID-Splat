--- conflicted
+++ resolved
@@ -1,23 +1,13 @@
 warmup: 10 # Wait until tracking gets to this frame
 delay: 2 # Delay between tracking and mapping
 use_non_keyframes: False # Use non-keyframes during map refinement
-<<<<<<< HEAD
-max_frames_refinement: 80 # Maximum number of frames to optimize during refinement
-use_prior_for_supervision: False # Use the prior for supervision. If not, then use the current filtered map from SLAM
+max_frames_refinement: 70 # Maximum number of frames to optimize during refinement
+use_prior_for_supervision: True # Use the prior for supervision. If not, then use the current filtered map from SLAM
 
 # NOTE chen: please use MORE ITERATIONS than prune_densify_every! 
 # it is important to optimize newly introduced Gaussians due to densification!!!
 mapping_iters: 50 # Optimization iterations for selected views
 refinement_iters: 50 # Final Optimization iterations for all views
-=======
-max_frames_refinement: 70 # Maximum number of frames to optimize during refinement
-use_prior_for_supervision: True # Use the prior for supervision. If not, then use the current filtered map from SLAM
-
-# NOTE chen: please use MORE ITERATIONS than prune_densify_every! 
-# it is important to optimize newly introduced Gaussians due to densification!!!
-mapping_iters: 10 # Optimization iterations for selected views
-refinement_iters: 30 # Final Optimization iterations for all views
->>>>>>> 8d562b02
 # These 2 flags filter out noisy points before Rendering Optimization
 filter_multiview: True # Only initialize Gaussians that are consistent in multiple views
 filter_uncertainty: False # Only use very certain points for intializing Gaussians
@@ -34,13 +24,8 @@
 
   densify_every: 2 # Densify Gaussians every k updates
   prune_every: 1 # Prune Gaussians every k updates
-<<<<<<< HEAD
   prune_densify_every: 10 # How often to prune and densify gaussians during optimization
   prune_mode: "new" # "abs" or "new" How to prune: either absolute visibility or covisibility of new frames
-=======
-  prune_densify_every: 5 # How often to prune and densify gaussians during optimization
-  prune_mode: "abs" # "abs" or "new" How to prune: either absolute visibility or covisibility of new frames
->>>>>>> 8d562b02
   visibility_th: 2 # Gaussians not visible by visibility_th other frames are pruned
   prune_last: 5 # Prune only Gaussians added during the last k frames (Hint: this needs to be <= n_last_frames)
   abs_visibility_th: 2 # Remove gaussians that are not seen by at least this many other frames
