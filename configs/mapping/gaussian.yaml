warmup: 10 # Wait until tracking gets to this frame
<<<<<<< HEAD
delay: 3 # Delay between tracking and mapping
mapping_iters: 50 # Optimization iterations for selected views
refinement_iters: 200 # Final Optimization iterations for all views
=======
delay: 2 # Delay between tracking and mapping
mapping_iters: 5 # Optimization iterations for selected views
refinement_iters: 1 # Final Optimization iterations for all views
>>>>>>> f79251c9

batch_mode: False # Only update a constant sized batch of frames
save_renders: False

filter_multiview: True
filter_uncertainty: True 

# TODO use these two flags to snychronize the updated map and poses back into the SLAM system
optimize_poses: False
feedback_mapping: False

 
# Strategy for adding / pruning Gaussians
keyframes:
  n_last_frames: 10 # Always optimize the last n frames
  n_rand_frames: 5 # Optimize random global frames on top
  default_batch_size: 3 # Only add 5 frames at once to increase latency when batch_mode is deactivated
  prune_every: 15 # How often to prune gaussians during mapping refinement

  prune_mode: "abs" # "abs" or "new" for absolute or recent pruning

  visibility_th: 2 # Gaussians not visible by visibility_th other frames are pruned
  prune_last: 5 # Gaussians added in the last prune_last are pruned

  abs_visibility_th: 2 # Remove gaussians that are not seen by at least this many other frames

  filter: # Parameter for filtering incoming points from the SLAM system
    mv_count_thresh: 2 # Pixels need to be consistent within bin_thresh distance across these k views
    bin_thresh: 0.1
    confidence_thresh: 0.1 # Only take pixels above this confidence

  mapping:
    densify_grad_threshold: 0.0002
    size_threshold: 20
    opacity_th: 0.01
    gaussian_extent: 5

  refinement:
    densify_grad_threshold: 0.0002
    size_threshold: 10
    opacity_th: 0.05
    gaussian_extent: 2

opt_params:
  init_lr: 6.0
  position_lr_init: 0.00016
  position_lr_final: 0.0000016
  position_lr_delay_mult: 0.01
  position_lr_max_steps: 200
  feature_lr: 0.0025
  opacity_lr: 0.05
  scaling_lr: 0.001
  rotation_lr: 0.001
  percent_dense: 0.01

  cam_rot_delta: 0.000003
  cam_trans_delta: 0.000001

# What we want: 
# alpha * Color_loss + (1 - alpha ) * Depth_loss + regularizors

# We always have:
# alpha * l1(img, gt) + (1 - alpha) * l1(depth, gt) + beta * regularize_scales(gaussians)
# i) We might want to weight both l1 losses depending on the image gradient
# -> mask = image_gradient_mask() # TODO does this work correctly?, we get img_grad_v, img_grad_h out of this, i.e. x,y masks
# -> Reformulate all loss computations to accept an external mask which we can now apply
# ii) use a more complex color_loss similar to what is done in monocular depth estimation 
# -> color_loss = alpha2 * l1 + (1 - alpha2) * ssim


loss:
  # Decide which loss terms to use
  with_edge_weight: True # Weight informative pixels with high image gradient higher in loss
  use_ssim: True # Use SSIM on top of L1 loss
  use_depth_smoothness_reg: True # Similarity loss between depth and image gradients

  rgb_boundary_threshold: 0.01 # Pixel information in an image needs to be at least higher than this 
  ### Loss weights
  alpha1: 0.90 # Size of the mapping loss that the rgb takes up, the rest is depth (default: 0.95)
  alpha2: 0.85 # Weight SSIM and L1 loss (default 0.85 is common in monocular depth estimation)
  beta: 5.0 # Regularizer on scale changes of the Gaussians
  beta2: 0.001 # Edge-aware smoothness loss for depth (default 0.001 is common in monocular depth estimation)

# Parameters for transfer SLAM -> Renderer
input:
  sensor_type: 'depth'
  pcd_downsample_init: 16
  pcd_downsample: 32
  adaptive_pointsize: False
  point_size: 0.05
  type: 'replica'

use_spherical_harmonics: False
pipeline_params:
  convert_SHs_python: False
  compute_cov3D_python: False<|MERGE_RESOLUTION|>--- conflicted
+++ resolved
@@ -1,13 +1,7 @@
 warmup: 10 # Wait until tracking gets to this frame
-<<<<<<< HEAD
 delay: 3 # Delay between tracking and mapping
 mapping_iters: 50 # Optimization iterations for selected views
 refinement_iters: 200 # Final Optimization iterations for all views
-=======
-delay: 2 # Delay between tracking and mapping
-mapping_iters: 5 # Optimization iterations for selected views
-refinement_iters: 1 # Final Optimization iterations for all views
->>>>>>> f79251c9
 
 batch_mode: False # Only update a constant sized batch of frames
 save_renders: False
@@ -63,8 +57,20 @@
   rotation_lr: 0.001
   percent_dense: 0.01
 
-  cam_rot_delta: 0.000003
-  cam_trans_delta: 0.000001
+  cam_rot_delta: 0.0003
+  cam_trans_delta: 0.0001
+
+# What we want: 
+# alpha * Color_loss + (1 - alpha ) * Depth_loss + regularizors
+
+# We always have:
+# alpha * l1(img, gt) + (1 - alpha) * l1(depth, gt) + beta * regularize_scales(gaussians)
+# i) We might want to weight both l1 losses depending on the image gradient
+# -> mask = image_gradient_mask() # TODO does this work correctly?, we get img_grad_v, img_grad_h out of this, i.e. x,y masks
+# -> Reformulate all loss computations to accept an external mask which we can now apply
+# ii) use a more complex color_loss similar to what is done in monocular depth estimation 
+# -> color_loss = alpha2 * l1 + (1 - alpha2) * ssim
+
 
 # What we want: 
 # alpha * Color_loss + (1 - alpha ) * Depth_loss + regularizors
