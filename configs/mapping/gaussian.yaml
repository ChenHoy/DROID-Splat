--- conflicted
+++ resolved
@@ -55,24 +55,14 @@
   mapping:
     densify_grad_threshold: 0.0005 # Gradient clipping
     size_threshold: 20 # Max screen size
-<<<<<<< HEAD
     opacity_th: 0.01 # Min opacity
     gaussian_extent: 3 # Affects densification, i.e. the larger the more we split gaussians
-=======
-    opacity_th: 0.05 # Min opacity
-    gaussian_extent: 4 # Affects densification, i.e. the larger the more we split gaussians
->>>>>>> b321e821
 
   refinement:
     densify_grad_threshold: 0.0002 # Gradient clipping
     size_threshold: 20 # Max screen size
-<<<<<<< HEAD
     opacity_th: 0.01 # Min opacity
     gaussian_extent: 2  # Affects densification, i.e. the larger the more we split gaussians
-=======
-    opacity_th: 0.05 # Min opacity
-    gaussian_extent: 4  # Affects densification, i.e. the larger the more we split gaussians
->>>>>>> b321e821
 
 opt_params:
   init_lr: 6.0 # Default MonoGS: 6.0
@@ -105,22 +95,17 @@
   ### Loss weights
   alpha1: 0.8 # Size of the mapping loss that the rgb takes up, the rest is depth (default: 0.95)
   alpha2: 0.2 # Weight SSIM and L1 loss (default 0.85 is common in monocular depth estimation)
-<<<<<<< HEAD
-  beta: 3.0 # Regularizer on scale changes of the Gaussians
+  beta: 5.0 # Regularizer on scale changes of the Gaussians
   beta2: 0.05 # Edge-aware smoothness loss for depth (default 0.001 is common in monocular depth estimation)
-=======
-  beta: 1.0 # Regularizer on scale changes of the Gaussians
-  beta2: 0.1 # Edge-aware smoothness loss for depth (default 0.001 is common in monocular depth estimation)
->>>>>>> b321e821
 
   ### Low opacity densification
   low_opacity_th: 0.3 # Opacity value below which we densify
   low_opacity_ratio: 0.1 # Ratio of low opacity points to densify
 
   ## High error densification
+  # TODO is this useful?
   rel_error_th: 0.5 # Relative error threshold for densification
   rel_error_ratio: 0.1 # Ratio of high error points to densify
-
 
 
 # Parameters for transfer SLAM -> Renderer
