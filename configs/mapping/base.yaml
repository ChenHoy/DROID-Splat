--- conflicted
+++ resolved
@@ -66,12 +66,8 @@
   filter: # Parameter for filtering incoming points from the SLAM system
     multiview: True # Only initialize Gaussians that are consistent in multiple views
     mv_count_th: 2 # Pixels need to be consistent within bin_thresh distance across these k views
-<<<<<<< HEAD
-    bin_th: 0.001 # Distance between points for binning, this depends on the scene scale, so be careful!
-=======
     bin_th: 0.05 # Distance between points for binning, this depends on the scene scale, so be careful!
     uncertainty: False # Only use very certain points for intializing Gaussians
->>>>>>> bc38013a
     conf_th: 0.025 # Only take pixels above this confidence (Usually dynamic objects and obvious unuseful pixels like sky are below 0.1) 
 
 
@@ -99,11 +95,6 @@
 
 loss:
   # Decide which terms to use
-<<<<<<< HEAD
-  with_edge_weight: False # Weight informative pixels with high image gradient higher in loss
-  with_ssim: True # Use SSIM on top of L1 loss (Hint: this is very useful for getting smoother surfaces)
-=======
->>>>>>> bc38013a
   supervise_with_prior: True # Use the prior for supervision. If not, then use the current filtered map from SLAM
   with_ssim: True # Use SSIM on top of L1 loss (Hint: this is very useful for getting smoother surfaces)
   with_edge_weight: False # Weight informative pixels with high image gradient higher in loss
