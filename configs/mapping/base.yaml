warmup: 10 # Wait until tracking gets to this frame
delay: 5 # Delay between tracking and mapping (This should be >= 2, because else )
# NOTE chen: use MORE ITERATIONS than prune_densify_every! (newly densified Gaussians need to be optimized!)
save_renders: False # Store some rendered images for debugging

# Online Optimization
online_opt:
  ## Local sliding optimization window
  iters: 100 # Optimization iterations for selected views
  n_last_frames: 10 # Always optimize the last n frames
<<<<<<< HEAD
  n_rand_frames: 10 # Optimize random global frames on top
=======
  n_rand_frames: 15 # Optimize random global frames on top
  # If chosen "loss" or "visited", we assign higher weights to frames with higher loss or that have been visited less
  random_selection_weights: null # Strategy how to select random frames

>>>>>>> 3282d19d
  batch_mode: False # Only update a constant sized batch of frames (useful to speed things up when we run in parallel)
  batch_size: 10 # Only add 5 frames at once to increase latency when batch_mode is deactivated
  optimize_poses: False

  ## Strategy for adding / pruning Gaussians
  prune_every: 4 # Covisibility and opacity based pruning
  pruning:
    use_covisibility: True
    covisibility:
      # NOTE: Using the absolute visibility check is more wasteful as we need to count the visiblity of each Gaussian!
      # -> Use 'new' for faster performance
      mode: "new" # ["abs", "new"] How to prune: either check for covisible frames everywhere or just in the last n frames
      last: 10 # Prune only Gaussians added during the last k frames (Hint: this needs to be <= n_last_frames)
      dont_prune_latest: 0 # Never prune the latest Gaussians as this leads to unnecessary add / delete
      visibility_th: 2 # Gaussians not visible by at least this many frames are pruned

    use_floaters: False
    # This is a proxy for density
    floaters:
      search_radius: 0.5 # Search radius for fixed radius nearest neighbor search
      min_nn_distance: 0.05 # Minimum distance to the nearest neighbor for pruning

  # How often to prune and densify gaussians during optimization
  prune_densify_every: 5 # This uses i) vanilla split and clone from 3DGS and ii) opacity based densification
  prune_densify_until: 20 # dont do this after this iteration

  ## Densification parameters
  densify:
    # Densify Gaussians based on opacity only after k Mapper updates
    use_opacity: False # Use opacity based densification
    opacity:
      after: 5 # NOTE we usually run the Mapper ~30-40 times on normal videos
      # NOTE we limit this because in unmapped areas, we suddenly would add 100k Gaussians
      max_pixels: 2000 # Maximum number of pixels to densify
      th: 0.01 # Opacity value below which we densify

    # Vanilla 3DGS splitting and densification strategy
    vanilla:
      max_grad: 0.001 # Gaussians with gradients above this are split (smaller -> denser)
      extent: 6  # Gaussians with scale smaller than self.percent_dense * extent get cloned (bigger -> denser)
      min_opacity: 0.01 # Gaussians with opacity lower than this get pruned (bigger -> more pruning)
      max_screen_size: 10 # Gaussians with radius bigger than this get pruned (smaller -> more pruning)
    
  ## Scale gradients of already optimized Gaussians to battle catastrophic forgetting
  grad_scaler:
    do_scale: False # Scale gradients of Gaussians by how many times they already have been optimized
    min_scale: 0.0001 # Reduce learning rate only to e.g. max. 1/10
    decay_rate: 0.001 # Decay rate of exponential function

  # How to Filter the Tracking Map before feeding into Mapper
  filter: # Parameter for filtering incoming points from the SLAM system
    multiview: True # Only initialize Gaussians that are consistent in multiple views
    uncertainty: False # Only use very certain points for intializing Gaussians
    mv_count_th: 2 # Pixels need to be consistent within bin_thresh distance across these k views
    bin_th: 0.001 # Distance between points for binning, this depends on the scene scale, so be careful!
    conf_th: 0.025 # Only take pixels above this confidence (Usually dynamic objects and obvious unuseful pixels like sky are below 0.1) 


# MonoGS uses their defaults for a window size of 10
# Since we want to independent to the batch_size, we adjust the learning rate accordingly
# see: https://stackoverflow.com/questions/53033556/how-should-the-learning-rate-change-as-the-batch-size-change
# -> lr = defaults / sqrt(10)
# However, we need to be cautious of https://stats.stackexchange.com/questions/346299/whats-the-effect-of-scaling-a-loss-function-in-deep-learning
opt_params:
  init_lr: 6.0 # Default MonoGS: 6.0
  position_lr_init: 1e-4 # Default MonoGS: 0.00016 (RGB mode has x10)
  position_lr_final: 1e-6 # Default MonoGS: 0.0000016
  position_lr_delay_mult: 0.01
  position_lr_max_steps: 50 # Default MonoGS: 30000
  feature_lr: 1e-3 # Default MonoGS: 0.0025
  opacity_lr: 2e-2 # Default MonoGS: 0.05
  scaling_lr: 1e-3 # Default MonoGS: 0.001
  rotation_lr: 4e-4
  percent_dense: 0.01 # default 0.01, this affects the densification of the Gaussians (lower -> more Gaussians)

  # Pose optimization learning rates
  cam_rot_delta: 1e-5 # Default MonoGS: 0.003
  cam_trans_delta: 1e-5 # Default MonoGS: 0.001


loss:
  # Decide which terms to use
  with_edge_weight: False # Weight informative pixels with high image gradient higher in loss
  with_ssim: True # Use SSIM on top of L1 loss (Hint: this is very useful for getting smoother surfaces)
  supervise_with_prior: True # Use the prior for supervision. If not, then use the current filtered map from SLAM
  scale_invariant: False # Whether to use the actual scale of the prior or not, i.e. a scale-invariant loss is computed
  with_depth_smoothness: True # Similarity loss between depth and image gradients
  rgb_boundary_threshold: 0.001 # Pixel information in an image needs to be at least higher than this 

  # Weights
  alpha1: 0.7 # Size of the mapping loss that the rgb takes up, the rest is depth (default: 0.95)
  alpha2: 0.2 # Weight SSIM and L1 loss (default 0.85 is common in monocular depth estimation)
  beta1: 2.0 # Regularizer on isotropic scale of the Gaussians (bigger -> more isotropic)
  beta2: 0.001 # Edge-aware smoothness loss for depth (default 0.001 is common in monocular depth estimation)


# Offline Map Refinement for finetuning
refinement:
  optimize_poses: True
  use_non_keyframes: False # Use RGB non-keyframes as well during map refinement

  iters: 0 # Optimize over this many different batches
  batch_iters: 50 # Optimize each batch this many times
  lr_factor: 0.1 # Change the learning rate for refinement
  bs: 30 # Batch size for refinement 

  sampling:
    use_neighborhood: True
    neighborhood_size: 10 # If this is an even number, we sample more frames in the past
    weighted: False
    kf_at_least: 0.5 # Always make sure to have > x% keyframes in a batch

  prune_densify_every: 3 # This uses i) vanilla split and clone from 3DGS and ii) opacity based densificatio# This has to be an uneven number
  densify_until: 10 # Dont densify/prune after this many iterations, ALL gaussians are well optimized

  densify:
    # Densify Gaussians based on opacity only after k Mapper updates
    use_opacity: False # Use opacity based densification
    opacity:
      max_pixels: 10000 # Maximum number of pixels to densify
      th: 0.01 # Opacity value below which we densify

    # Vanilla 3DGS splitting and densification strategy
    vanilla:
      max_grad: 0.005 # Gaussians with gradients above this are split (smaller -> denser)
      extent: 5 # Gaussians with scale smaller than self.percent_dense * extent get cloned (bigger -> denser)
      min_opacity: 0.05 # Gaussians with opacity lower than this get pruned (bigger -> more pruning)
      max_screen_size: 10 # Gaussians with radius bigger than this get pruned (smaller -> more pruning)


# Backpropagate the Render updates into Tracking system
feedback:
  warmup: 5 # Only start feeding back into tracking after we ran the Renderer k times
  disps: False
  poses: False
  only_last_window: True # Dont feedback the random frames, as pose optimization is better conditioned in temporal neighborhood
  no_refinement: False # Dont feedback after refinement
  # Filtering args for feedback
  kwargs:
    opacity_threshold: 0.1
    ignore_frames: [0, 1, 2, 3, 4, 5, 6] # Never feedback the initial frames
    min_coverage: 0.5 # Min. Density of frame after eliminiating outliers
    max_lonely_gaussians: 0.6  # A frame should have at most <= x % Gaussians that are only visible in its own frameMin. Density of frame after eliminiating outliers
    max_diff_to_video: 0.2 # Maximum abs. rel. deviation from the dense video depth


# Parameters for transfer SLAM -> Renderer
input:
  sensor_type: 'depth'
  pcd_downsample_init: 1 # This is a constant downsampling factor
  pcd_downsample: 16 # You ideally have ~5-10k points per frame
  adaptive_pointsize: False
  point_size: 0.02
  type: 'replica'


# Default vanilla Gaussian Splatting parameters
use_spherical_harmonics: False
pipeline_params:
  convert_SHs_python: False
  compute_cov3D_python: False<|MERGE_RESOLUTION|>--- conflicted
+++ resolved
@@ -8,14 +8,10 @@
   ## Local sliding optimization window
   iters: 100 # Optimization iterations for selected views
   n_last_frames: 10 # Always optimize the last n frames
-<<<<<<< HEAD
-  n_rand_frames: 10 # Optimize random global frames on top
-=======
   n_rand_frames: 15 # Optimize random global frames on top
   # If chosen "loss" or "visited", we assign higher weights to frames with higher loss or that have been visited less
   random_selection_weights: null # Strategy how to select random frames
 
->>>>>>> 3282d19d
   batch_mode: False # Only update a constant sized batch of frames (useful to speed things up when we run in parallel)
   batch_size: 10 # Only add 5 frames at once to increase latency when batch_mode is deactivated
   optimize_poses: False
