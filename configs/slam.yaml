--- conflicted
+++ resolved
@@ -7,12 +7,7 @@
 
 hydra:
   run:
-<<<<<<< HEAD
     dir: outputs/${hydra.job.name}/${now:%Y-%m-%d_%H-%M-%S}_${mode}
-=======
-    # dir: /home/chen/code/discriminative/Reconstruction/sfm/droidsplat/outputs/temp/${now:%Y-%m-%d_%H-%M-%S}_${mode}
-    dir: /home/chen/code/discriminative/Reconstruction/sfm/droidsplat/outputs/tum_rgbd/tracking_and_rendering/sota_refine/mono/new/fr1_desk2/${now:%Y-%m-%d_%H-%M-%S}_${mode}
->>>>>>> ef0b75e4
   job:
     chdir: False
     name: droidsplat # Change this to your experiment run name, e.g. the dataset you run on or the run of a configuration
