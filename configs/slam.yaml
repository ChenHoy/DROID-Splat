--- conflicted
+++ resolved
@@ -21,11 +21,7 @@
 mono_depth: "metric3d-vit_giant2" # 'zoed-nk', 'metric3d-vit_giant2', 'depthany-vitl-outdoor_left', 'depthany-vitl-indoor_left'
 with_dyn: False
 opt_intr: False # Optimizes additional intrinsic parameters
-<<<<<<< HEAD
 sleep_delay: 0.25 # Sleep timer to cool off the system sometimtes
-=======
-sleep_delay: 0.2 # Sleep timer to cool off the system sometimtes
->>>>>>> aa788037
 
 ## Components
 run_frontend: True # This should always be True!
@@ -40,11 +36,7 @@
 ## Frequencies for synchronizing the different main parts of the pipeline
 # In an optimal setup, the Frontend would be the bottlenck, which can run at ~20-30FPS
 # Mapping takes ~5-7 iters/s, i.e. with a well tuned system each Render update hits <= 0.4fps
-<<<<<<< HEAD
 backend_every: 8 # Run global bundle adjustment only every k Frontend updates
-=======
-backend_every: 5 # Run global bundle adjustment only every k Frontend updates
->>>>>>> aa788037
 # NOTE this is a trade-off between accuracy and speed, we can also add more compute to refinement!
 mapper_every: 10  # Run Renderer every k Frontend updates
 
