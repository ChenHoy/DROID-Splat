# @package _global_
defaults:
  - override /data: TartanAir/abandonedfactory
  - override /tracking: tartanair

sleep_delay: 2.0
mode: prgbd

# NOTE the parameters here also depend on the number of strides you choose!
tracking:
  motion_filter:
    thresh: 5.0 

  frontend:
    thresh: 20.0
    window: 30 
    radius: 1
    nms: 0
    release_cache: False
  backend:
    window: 200
    thresh: 30.0
    radius: 2
    nms: 2
    # used for loop detection
<<<<<<< HEAD
    use_loop_closure: True # NOTE works well with True too
    loop_window: 200
    loop_thresh: 25.0  
    loop_radius: 2
    loop_nms: 5
=======
    use_loop_closure: False # NOTE works well with True too
    loop_window: 150
    loop_thresh: 30.0
    loop_radius: 4
    loop_nms: 2

mapping:
  warmup: 20 # Wait until tracking gets to this frame
  delay: 40 # Delay between tracking and mapping
  feedback_mapping: True
  optimize_poses: True
  mapping_iters: 25 # Optimization iterations for selected views

  keyframes:
    n_last_frames: 10 # Always optimize the last n frames
    n_rand_frames: 0 # Optimize random global frames on top
    filter: # Parameter for filtering incoming points from the SLAM system
      confidence_thresh: 0.1 # Only take pixels above this confidence
>>>>>>> a3d4f9a7
<|MERGE_RESOLUTION|>--- conflicted
+++ resolved
@@ -23,13 +23,6 @@
     radius: 2
     nms: 2
     # used for loop detection
-<<<<<<< HEAD
-    use_loop_closure: True # NOTE works well with True too
-    loop_window: 200
-    loop_thresh: 25.0  
-    loop_radius: 2
-    loop_nms: 5
-=======
     use_loop_closure: False # NOTE works well with True too
     loop_window: 150
     loop_thresh: 30.0
@@ -47,5 +40,4 @@
     n_last_frames: 10 # Always optimize the last n frames
     n_rand_frames: 0 # Optimize random global frames on top
     filter: # Parameter for filtering incoming points from the SLAM system
-      confidence_thresh: 0.1 # Only take pixels above this confidence
->>>>>>> a3d4f9a7
+      confidence_thresh: 0.1 # Only take pixels above this confidence