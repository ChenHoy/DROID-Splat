--- conflicted
+++ resolved
@@ -21,10 +21,6 @@
     use_loop_closure: False # NOTE works well with True too
     loop_window: 150
     loop_thresh: 30.0  
-<<<<<<< HEAD
-    loop_radius: 2
-    loop_nms: 5
-=======
     loop_radius: 4
     loop_nms: 2
   
@@ -36,5 +32,4 @@
   mapping_iters: 25 # Optimization iterations for selected views
   keyframes:
     n_last_frames: 15 # Always optimize the last n frames
-    n_rand_frames: 5 # Optimize random global frames on top
->>>>>>> a3d4f9a7
+    n_rand_frames: 5 # Optimize random global frames on top