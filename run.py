import argparse
import shutil
import ipdb
import os

import numpy as np
import torch

from src import config
from src.slam import SLAM
from src.datasets import get_dataset


import random


def parse_args():
    parser = argparse.ArgumentParser()
    parser.add_argument("config", type=str, help="Path to config file.")
    parser.add_argument("--device", type=str, default="cuda:0")
<<<<<<< HEAD
    parser.add_argument(
        "--max_frames",
        type=int,
        default=-1,
        help="Only [0, max_frames] Frames will be run",
    )
    parser.add_argument(
        "--only_tracking", action="store_true", help="Only tracking is triggered"
    )
    parser.add_argument(
        "--make_video",
        action="store_true",
        help="to generate video as in our project page",
    )
=======
    parser.add_argument("--max_frames", type=int, default=-1, help="Only [0, max_frames] Frames will be run")
    parser.add_argument("--only_tracking", action="store_true", help="Only tracking is triggered")
    parser.add_argument("--make_video", action="store_true", help="to generate video as in our project page")
>>>>>>> be3596bf
    parser.add_argument(
        "--input_folder",
        type=str,
        help="input folder, this have higher priority, can overwrite the one in config file",
    )
    parser.add_argument(
<<<<<<< HEAD
        "--output",
        type=str,
        help="output folder, this have higher priority, can overwrite the one in config file",
=======
        "--output", type=str, help="output folder, this have higher priority, can overwrite the one in config file"
>>>>>>> be3596bf
    )
    parser.add_argument(
        "--image_size",
        nargs="+",
        default=None,
        help="image height and width, this have higher priority, can overwrite the one in config file",
    )
<<<<<<< HEAD
=======
    parser.add_argument("--stride", type=int, default=None, help="stride for frame sampling")
    parser.add_argument("--opt_intr", action="store_true", help="optimize intrinsics in bundle adjustment as well")
    parser.add_argument(
        "--camera_model",
        type=str,
        default="pinhole",
        choices=["pinhole", "mei"],
        help="camera model used for projection",
    )
>>>>>>> be3596bf
    parser.add_argument(
        "--calibration_txt",
        type=str,
        default=None,
        help="calibration parameters: fx, fy, cx, cy, this have higher priority, can overwrite the one in config file",
    )
<<<<<<< HEAD
    parser.add_argument("--mode", type=str, help="slam mode: mono, rgbd or stereo")
    parser.add_argument(
        "--opt_intr",
        action="store_true",
        help="optimize intrinsics in bundle adjustment as well",
    )
    parser.add_argument(
        "--camera_model",
        type=str,
        default="pinhole",
        choices=["pinhole", "mei"],
        help="camera model used for projection",
=======
    parser.add_argument(
        "--mode", type=str, help="slam mode: mono, prgbd, rgbd or stereo", choices=["mono", "prgbd", "rgbd", "stereo"]
>>>>>>> be3596bf
    )
    return parser.parse_args()


def setup_seed(seed):
    torch.manual_seed(seed)
    torch.cuda.manual_seed_all(seed)
    np.random.seed(seed)
    random.seed(seed)
    torch.backends.cudnn.deterministic = True


def backup_source_code(backup_directory):
    ignore_hidden = shutil.ignore_patterns(
        ".",
        "..",
        ".git*",
        "*pycache*",
        "*build",
        "*.fuse*",
        "*_drive_*",
        "*pretrained*",
        "*output*",
        "*media*",
        "*.so",
        "*.pyc",
        "*.Python",
        "*.eggs*",
        "*.DS_Store*",
        "*.idea*",
        "*.pth",
        "*__pycache__*",
        "*.ply",
        "*exps*",
    )

    if os.path.exists(backup_directory):
        shutil.rmtree(backup_directory)

    shutil.copytree(".", backup_directory, ignore=ignore_hidden)
    os.system("chmod -R g+w {}".format(backup_directory))


def set_args(args, cfg):
    if args.mode is not None:
        cfg["mode"] = args.mode
    if args.only_tracking:
        cfg["only_tracking"] = True
    if args.image_size is not None:
        cfg["cam"]["H_out"], cfg["cam"]["W_out"] = args.image_size
    if args.calibration_txt is not None:
<<<<<<< HEAD
        cfg["cam"]["fx"], cfg["cam"]["fy"], cfg["cam"]["cx"], cfg["cam"]["cy"] = (
            np.loadtxt(args.calibration_txt).tolist()
        )

    assert cfg["mode"] in ["rgbd", "mono", "stereo"], cfg["mode"]
=======
        cfg["cam"]["fx"], cfg["cam"]["fy"], cfg["cam"]["cx"], cfg["cam"]["cy"] = np.loadtxt(
            args.calibration_txt
        ).tolist()

    assert cfg["mode"] in ["rgbd", "prgbd", "mono", "stereo"], "Unknown mode: {}".format(cfg["mode"])
    cfg["stride"] = args.stride if args.stride is not None else cfg["stride"]
>>>>>>> be3596bf
    if args.output is None:
        output_dir = cfg["data"]["output"]
    else:
        output_dir = args.output
    return output_dir, cfg
<<<<<<< HEAD


def typecheck_cfg(cfg):
    floats = ["fx", "fy", "cx", "cy", "png_depth_scale"]
    ints = ["H", "W", "H_out", "W_out", "H_edge", "W_edge"]
    for k, v in cfg["cam"].items():
        if k == "calibration_txt":
            continue
        if k in floats:
            cfg["cam"][k] = float(v)
        elif k in ints:
            cfg["cam"][k] = int(v)
        else:
            raise ValueError(
                f"Unknown type {type(k)} for '{k}'. This should be either float or int"
            )
    return cfg


if __name__ == "__main__":
    args = parse_args()

    setup_seed(43)
    torch.multiprocessing.set_start_method("spawn")

    cfg = config.load_config(args.config, "./configs/go_slam.yaml")
    print(args)
    output_dir, cfg = set_args(args, cfg)
    cfg = typecheck_cfg(cfg)
    backup_source_code(os.path.join(output_dir, "code"))
    config.save_config(cfg, f"{output_dir}/cfg.yaml")

    ### Running SLAM
    dataset = get_dataset(cfg, args, device=args.device)

    print(
        f"\n\n** Running {cfg['data']['input_folder']} in {cfg['mode']} mode!!! **\n\n"
    )
=======


def typecheck_cfg(cfg):
    floats = ["fx", "fy", "cx", "cy", "png_depth_scale"]
    ints = ["H", "W", "H_out", "W_out", "H_edge", "W_edge"]
    for k, v in cfg["cam"].items():
        if k == "calibration_txt":
            continue
        if k in floats:
            cfg["cam"][k] = float(v)
        elif k in ints:
            cfg["cam"][k] = int(v)
        else:
            raise ValueError(f"Unknown type {type(k)} for '{k}'. This should be either float or int")
    return cfg


if __name__ == "__main__":
    setup_seed(43)
    args = parse_args()

    torch.multiprocessing.set_start_method("spawn")

    cfg = config.load_config(args.config, "./configs/go_slam.yaml")
    output_dir, cfg = set_args(args, cfg)
    cfg = typecheck_cfg(cfg)

    print(f"\n\n** Running {cfg['data']['input_folder']} in {cfg['mode']} mode!!! **\n\n")
    print(args)
    # Save state for reproducibility
    backup_source_code(os.path.join(output_dir, "code"))
    config.save_config(cfg, f"{output_dir}/cfg.yaml")

    # Run SLAM
    dataset = get_dataset(cfg, args, device=args.device)
>>>>>>> be3596bf
    slam = SLAM(args, cfg)
    slam.run(dataset)
    slam.terminate(rank=-1, stream=dataset)

    print("Done!")<|MERGE_RESOLUTION|>--- conflicted
+++ resolved
@@ -18,39 +18,16 @@
     parser = argparse.ArgumentParser()
     parser.add_argument("config", type=str, help="Path to config file.")
     parser.add_argument("--device", type=str, default="cuda:0")
-<<<<<<< HEAD
-    parser.add_argument(
-        "--max_frames",
-        type=int,
-        default=-1,
-        help="Only [0, max_frames] Frames will be run",
-    )
-    parser.add_argument(
-        "--only_tracking", action="store_true", help="Only tracking is triggered"
-    )
-    parser.add_argument(
-        "--make_video",
-        action="store_true",
-        help="to generate video as in our project page",
-    )
-=======
     parser.add_argument("--max_frames", type=int, default=-1, help="Only [0, max_frames] Frames will be run")
     parser.add_argument("--only_tracking", action="store_true", help="Only tracking is triggered")
     parser.add_argument("--make_video", action="store_true", help="to generate video as in our project page")
->>>>>>> be3596bf
     parser.add_argument(
         "--input_folder",
         type=str,
         help="input folder, this have higher priority, can overwrite the one in config file",
     )
     parser.add_argument(
-<<<<<<< HEAD
-        "--output",
-        type=str,
-        help="output folder, this have higher priority, can overwrite the one in config file",
-=======
         "--output", type=str, help="output folder, this have higher priority, can overwrite the one in config file"
->>>>>>> be3596bf
     )
     parser.add_argument(
         "--image_size",
@@ -58,8 +35,6 @@
         default=None,
         help="image height and width, this have higher priority, can overwrite the one in config file",
     )
-<<<<<<< HEAD
-=======
     parser.add_argument("--stride", type=int, default=None, help="stride for frame sampling")
     parser.add_argument("--opt_intr", action="store_true", help="optimize intrinsics in bundle adjustment as well")
     parser.add_argument(
@@ -69,30 +44,14 @@
         choices=["pinhole", "mei"],
         help="camera model used for projection",
     )
->>>>>>> be3596bf
     parser.add_argument(
         "--calibration_txt",
         type=str,
         default=None,
         help="calibration parameters: fx, fy, cx, cy, this have higher priority, can overwrite the one in config file",
     )
-<<<<<<< HEAD
-    parser.add_argument("--mode", type=str, help="slam mode: mono, rgbd or stereo")
-    parser.add_argument(
-        "--opt_intr",
-        action="store_true",
-        help="optimize intrinsics in bundle adjustment as well",
-    )
-    parser.add_argument(
-        "--camera_model",
-        type=str,
-        default="pinhole",
-        choices=["pinhole", "mei"],
-        help="camera model used for projection",
-=======
     parser.add_argument(
         "--mode", type=str, help="slam mode: mono, prgbd, rgbd or stereo", choices=["mono", "prgbd", "rgbd", "stereo"]
->>>>>>> be3596bf
     )
     return parser.parse_args()
 
@@ -144,65 +103,17 @@
     if args.image_size is not None:
         cfg["cam"]["H_out"], cfg["cam"]["W_out"] = args.image_size
     if args.calibration_txt is not None:
-<<<<<<< HEAD
-        cfg["cam"]["fx"], cfg["cam"]["fy"], cfg["cam"]["cx"], cfg["cam"]["cy"] = (
-            np.loadtxt(args.calibration_txt).tolist()
-        )
-
-    assert cfg["mode"] in ["rgbd", "mono", "stereo"], cfg["mode"]
-=======
         cfg["cam"]["fx"], cfg["cam"]["fy"], cfg["cam"]["cx"], cfg["cam"]["cy"] = np.loadtxt(
             args.calibration_txt
         ).tolist()
 
     assert cfg["mode"] in ["rgbd", "prgbd", "mono", "stereo"], "Unknown mode: {}".format(cfg["mode"])
     cfg["stride"] = args.stride if args.stride is not None else cfg["stride"]
->>>>>>> be3596bf
     if args.output is None:
         output_dir = cfg["data"]["output"]
     else:
         output_dir = args.output
     return output_dir, cfg
-<<<<<<< HEAD
-
-
-def typecheck_cfg(cfg):
-    floats = ["fx", "fy", "cx", "cy", "png_depth_scale"]
-    ints = ["H", "W", "H_out", "W_out", "H_edge", "W_edge"]
-    for k, v in cfg["cam"].items():
-        if k == "calibration_txt":
-            continue
-        if k in floats:
-            cfg["cam"][k] = float(v)
-        elif k in ints:
-            cfg["cam"][k] = int(v)
-        else:
-            raise ValueError(
-                f"Unknown type {type(k)} for '{k}'. This should be either float or int"
-            )
-    return cfg
-
-
-if __name__ == "__main__":
-    args = parse_args()
-
-    setup_seed(43)
-    torch.multiprocessing.set_start_method("spawn")
-
-    cfg = config.load_config(args.config, "./configs/go_slam.yaml")
-    print(args)
-    output_dir, cfg = set_args(args, cfg)
-    cfg = typecheck_cfg(cfg)
-    backup_source_code(os.path.join(output_dir, "code"))
-    config.save_config(cfg, f"{output_dir}/cfg.yaml")
-
-    ### Running SLAM
-    dataset = get_dataset(cfg, args, device=args.device)
-
-    print(
-        f"\n\n** Running {cfg['data']['input_folder']} in {cfg['mode']} mode!!! **\n\n"
-    )
-=======
 
 
 def typecheck_cfg(cfg):
@@ -238,7 +149,6 @@
 
     # Run SLAM
     dataset = get_dataset(cfg, args, device=args.device)
->>>>>>> be3596bf
     slam = SLAM(args, cfg)
     slam.run(dataset)
     slam.terminate(rank=-1, stream=dataset)
