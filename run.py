--- conflicted
+++ resolved
@@ -14,12 +14,13 @@
 
 """
 Run the SLAM system on a given dataset or on image folder.
+You can configure the system using .yaml configs. See docs for reference ...
+"""
 
-You can configure the system using .yaml configs. See docs for reference
-"""
 
 def sys_print(msg: str) -> None:
     print(colored(msg, "white", "on_grey", attrs=["bold"]))
+
 
 def setup_seed(seed):
     torch.manual_seed(seed)
@@ -60,41 +61,24 @@
     os.system("chmod -R g+w {}".format(backup_directory))
 
 
-@hydra.main(version_base = None, config_path="./configs/", config_name="slam")
+@hydra.main(version_base=None, config_path="./configs/", config_name="slam")
 def run_slam(cfg):
 
-    sys_print(f"\n\n** Running {cfg.data.input_folder} in {cfg.slam.mode} mode!!! **\n\n")
-
+    output_folder = hydra.core.hydra_config.HydraConfig.get().runtime.output_dir
     setup_seed(43)
     torch.multiprocessing.set_start_method("spawn")
+    # Save state for reproducibility
+    backup_source_code(os.path.join(output_folder, "code"))
+    config.save_config(cfg, f"{output_folder}/cfg.yaml")
 
-    # Save state for reproducibility
-    backup_source_code(os.path.join(cfg.slam.output_folder, "code"))
-    config.save_config(cfg, f"{cfg.slam.output_folder}/cfg.yaml")
-
-<<<<<<< HEAD
-    ### Run SLAM
-    # index, color_data, depth_data, intrinsic, pose
-    # color data is [H x W x 3] RGB image, depth_data is [H x W] depth image
-    dataset = get_dataset(cfg, args, device=args.device)
-    slam = SLAM(args, cfg)
-    slam.dataset = dataset
+    sys_print(f"\n\n** Running {cfg.data.input_folder} in {cfg.mode} mode!!! **\n\n")
+    dataset = get_dataset(cfg, device=cfg.device)
+    slam = SLAM(cfg, output_folder=output_folder)
 
     sys_print(f"Running on {len(dataset)} frames")
     slam.run(dataset)
     sys_print("Done!")
-=======
-    # Load dataset
-    dataset = get_dataset(cfg, device=cfg.slam.device)
-
-    # Run SLAM 
-    slam = SLAM(cfg)
-    slam.run(dataset)
-    sys_print("Done!")
-
 
 
 if __name__ == "__main__":
-    run_slam()
-
->>>>>>> e84d9d26
+    run_slam()