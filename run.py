--- conflicted
+++ resolved
@@ -141,31 +141,17 @@
     print(f"\n\n** Running {cfg.data.input_folder} in {cfg.slam.mode} mode!!! **\n\n")
 
     # Save state for reproducibility
-<<<<<<< HEAD
-    # backup_source_code(os.path.join(output_dir, "code"))
-    # config.save_config(cfg, f"{output_dir}/cfg.yaml")
-
-    # Run SLAM
-    ## index, color_data, depth_data, intrinsic, pose
-    ## color data is RGB image, depth_data is WxH depth image
-    dataset = get_dataset(cfg, args, device=args.device)
-
-    # print(dataset)
-    # index, color_data, depth_data, intrinsic, pose = dataset[5]
-    # print(color_data.shape,depth_data.shape)
-    slam = SLAM(args, cfg)
-    slam.set_dataset(dataset)
-=======
-    backup_source_code(os.path.join(cfg.slam.output_folder, "code"))
-    config.save_config(cfg, f"{cfg.slam.output_folder}/cfg.yaml")
+    # backup_source_code(os.path.join(cfg.slam.output_folder, "code"))
+    # config.save_config(cfg, f"{cfg.slam.output_folder}/cfg.yaml")
 
     # Load dataset
     dataset = get_dataset(cfg, device=cfg.slam.device)
 
     # Run SLAM 
     slam = SLAM(cfg)
->>>>>>> 3a5b2ff6
+    slam.set_dataset(dataset)
     slam.run(dataset)
+    print("Terminating SLAM...")
     slam.terminate(rank=-1, stream=dataset)
     print("Done!")
 
