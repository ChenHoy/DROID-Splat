--- conflicted
+++ resolved
@@ -18,24 +18,9 @@
     parser = argparse.ArgumentParser()
     parser.add_argument("config", type=str, help="Path to config file.")
     parser.add_argument("--device", type=str, default="cuda:0")
-<<<<<<< HEAD
-    parser.add_argument(
-        "--max_frames",
-        type=int,
-        default=-1,
-        help="Only [0, max_frames] Frames will be run",
-    )
-    parser.add_argument("--only_tracking", action="store_true", help="Only tracking is triggered")
-    parser.add_argument(
-        "--make_video",
-        action="store_true",
-        help="to generate video as in our project page",
-    )
-=======
     parser.add_argument("--max_frames", type=int, default=-1, help="Only [0, max_frames] Frames will be run")
     parser.add_argument("--only_tracking", action="store_true", help="Only tracking is triggered")
     parser.add_argument("--make_video", action="store_true", help="to generate video as in our project page")
->>>>>>> 695e4613
     parser.add_argument(
         "--input_folder",
         type=str,
@@ -51,22 +36,8 @@
         default=None,
         help="image height and width, this have higher priority, can overwrite the one in config file",
     )
-<<<<<<< HEAD
-    parser.add_argument(
-        "--calibration_txt",
-        type=str,
-        default=None,
-        help="calibration parameters: fx, fy, cx, cy, this have higher priority, can overwrite the one in config file",
-    )
-    parser.add_argument(
-        "--opt_intr",
-        action="store_true",
-        help="optimize intrinsics in bundle adjustment as well",
-    )
-=======
     parser.add_argument("--stride", type=int, default=None, help="stride for frame sampling")
     parser.add_argument("--opt_intr", action="store_true", help="optimize intrinsics in bundle adjustment as well")
->>>>>>> 695e4613
     parser.add_argument(
         "--camera_model",
         type=str,
@@ -74,8 +45,6 @@
         choices=["pinhole", "mei"],
         help="camera model used for projection",
     )
-<<<<<<< HEAD
-=======
     parser.add_argument(
         "--calibration_txt",
         type=str,
@@ -85,7 +54,6 @@
     parser.add_argument(
         "--mode", type=str, help="slam mode: mono, prgbd, rgbd or stereo", choices=["mono", "prgbd", "rgbd", "stereo"]
     )
->>>>>>> 695e4613
     return parser.parse_args()
 
 
@@ -140,12 +108,8 @@
             args.calibration_txt
         ).tolist()
 
-<<<<<<< HEAD
-    assert cfg["mode"] in ["rgbd", "mono", "stereo"], cfg["mode"]
-=======
     assert cfg["mode"] in ["rgbd", "prgbd", "mono", "stereo"], "Unknown mode: {}".format(cfg["mode"])
     cfg["stride"] = args.stride if args.stride is not None else cfg["stride"]
->>>>>>> 695e4613
     if args.output is None:
         output_dir = cfg["data"]["output"]
     else:
@@ -169,30 +133,23 @@
 
 
 if __name__ == "__main__":
+    setup_seed(43)
     args = parse_args()
 
-    setup_seed(43)
     torch.multiprocessing.set_start_method("spawn")
 
-    cfg = config.load_config(args.config, "./configs/go_slam.yaml")
-    print(args)
+    cfg = config.load_config(args.config, "./configs/go_gaussian_slam.yaml")
     output_dir, cfg = set_args(args, cfg)
     cfg = typecheck_cfg(cfg)
-<<<<<<< HEAD
-=======
 
     print(f"\n\n** Running {cfg['data']['input_folder']} in {cfg['mode']} mode!!! **\n\n")
     print(args)
     # Save state for reproducibility
->>>>>>> 695e4613
     backup_source_code(os.path.join(output_dir, "code"))
     config.save_config(cfg, f"{output_dir}/cfg.yaml")
 
-    ### Running SLAM
+    # Run SLAM
     dataset = get_dataset(cfg, args, device=args.device)
-
-    print(f"\n\n** Running {cfg['data']['input_folder']} in {cfg['mode']} mode!!! **\n\n")
-
     slam = SLAM(args, cfg)
     slam.run(dataset)
     slam.terminate(rank=-1, stream=dataset)
