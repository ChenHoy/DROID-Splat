import shutil
from termcolor import colored
import ipdb
import os
import random

import numpy as np
import torch
import hydra

from src import config
from src.slam import SLAM
from src.datasets import get_dataset

"""
Run the SLAM system on a given dataset or on image folder.

You can configure the system using .yaml configs. See docs for reference
"""

def sys_print(msg: str) -> None:
    print(colored(msg, "white", "on_grey", attrs=["bold"]))

def setup_seed(seed):
    torch.manual_seed(seed)
    torch.cuda.manual_seed_all(seed)
    np.random.seed(seed)
    random.seed(seed)
    torch.backends.cudnn.deterministic = True


def backup_source_code(backup_directory):
    ignore_hidden = shutil.ignore_patterns(
        ".",
        "..",
        ".git*",
        "*pycache*",
        "*build",
        "*.fuse*",
        "*_drive_*",
        "*pretrained*",
        "*output*",
        "*media*",
        "*.so",
        "*.pyc",
        "*.Python",
        "*.eggs*",
        "*.DS_Store*",
        "*.idea*",
        "*.pth",
        "*__pycache__*",
        "*.ply",
        "*exps*",
    )

    if os.path.exists(backup_directory):
        shutil.rmtree(backup_directory)

    shutil.copytree(".", backup_directory, ignore=ignore_hidden)
    os.system("chmod -R g+w {}".format(backup_directory))


@hydra.main(version_base = None, config_path="./configs/", config_name="slam")
def run_slam(cfg):

    sys_print(f"\n\n** Running {cfg.data.input_folder} in {cfg.slam.mode} mode!!! **\n\n")

    setup_seed(43)
    torch.multiprocessing.set_start_method("spawn")

    # Save state for reproducibility
    backup_source_code(os.path.join(cfg.slam.output_folder, "code"))
    config.save_config(cfg, f"{cfg.slam.output_folder}/cfg.yaml")

    # Load dataset
    dataset = get_dataset(cfg, device=cfg.slam.device)

    # Run SLAM 
    slam = SLAM(cfg)
    slam.dataset = dataset
    slam.run(dataset)
    sys_print("Done!")



if __name__ == "__main__":
<<<<<<< HEAD
    run_slam()
=======
    run_slam()

>>>>>>> 1c995b66
<|MERGE_RESOLUTION|>--- conflicted
+++ resolved
@@ -84,9 +84,4 @@
 
 
 if __name__ == "__main__":
-<<<<<<< HEAD
-    run_slam()
-=======
-    run_slam()
-
->>>>>>> 1c995b66
+    run_slam()