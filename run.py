--- conflicted
+++ resolved
@@ -75,13 +75,7 @@
     dataset = get_dataset(cfg, device=cfg.device)
     slam = SLAM(cfg, output_folder=output_folder)
 
-<<<<<<< HEAD
-    # Run SLAM 
-    slam = SLAM(cfg)
-    slam.dataset = dataset
-=======
     sys_print(f"Running on {len(dataset)} frames")
->>>>>>> 6714d48c
     slam.run(dataset)
     sys_print("Done!")
 
