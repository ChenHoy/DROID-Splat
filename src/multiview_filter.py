--- conflicted
+++ resolved
@@ -19,26 +19,18 @@
 
 
 class MultiviewFilter(nn.Module):
-<<<<<<< HEAD
-    def __init__(self, cfg, args, video):
-=======
     def __init__(self, cfg, slam):
->>>>>>> e84d9d26
         super(MultiviewFilter, self).__init__()
 
         self.cfg = cfg
-        self.device = cfg.slam.device
-        self.warmup = cfg["tracking"]["warmup"]
-
-        # Depth error < 0.01m
-        self.filter_thresh = cfg["tracking"]["multiview_filter"]["thresh"]
-        # Points viewed by at least 3 cameras
-        self.filter_visible_num = cfg["tracking"]["multiview_filter"]["visible_num"]
-
-        self.kernel_size = cfg["tracking"]["multiview_filter"]["kernel_size"]  # 3
-        self.bound_enlarge_scale = cfg["tracking"]["multiview_filter"]["bound_enlarge_scale"]
-
-        self.video = video
+        self.device = cfg.device
+        self.warmup = cfg.tracking.warmup
+        self.filter_thresh = cfg.tracking.multiview_filter.thresh  # Multiy view consistency threshold
+        # Points within threshold consistent in at least k frames
+        self.filter_visible_num = cfg.tracking.multiview_filter.visible_num
+        self.kernel_size = cfg.tracking.multiview_filter.kernel_size
+        self.bound_enlarge_scale = cfg.tracking.multiview_filter.bound_enlarge_scale
+        self.video = slam.video
 
     # NOTE chen: This distance can already be computed with a single function call in Lietorch
     def pose_dist(self, Tquad0: torch.Tensor, Tquad1: torch.Tensor) -> torch.Tensor:
