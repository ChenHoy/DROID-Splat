from termcolor import colored

import torch
import torch.nn as nn
import torch.nn.functional as F

import droid_backends
from lietorch import SE3

"""
Filter multiple views to remove occluded points and outliers.

This checks for consistency, i.e. a 3D point with a known 2D correspondence across multiple views should be reprojected 
to roughly the same 2D coordinate when reprojecting. The depth_filter function checks for this by counting how many 
points are falling inside the same threshold bin. If there are not enough points consistent across multiple views, they will be filtered out. 

NOTE you can use this filter as a good density proxy for cleaning noisy point clouds
"""


class MultiviewFilter(nn.Module):
    def __init__(self, cfg, slam):
        super(MultiviewFilter, self).__init__()

        self.cfg = cfg
<<<<<<< HEAD
        self.device = cfg.slam.device
        self.warmup = cfg["tracking"]["warmup"]
        self.filter_thresh = cfg["tracking"]["multiview_filter"]["thresh"]  # depth error < 0.01m
        # points viewed by at least 3 cameras
        self.filter_visible_num = cfg["tracking"]["multiview_filter"]["visible_num"]
        self.kernel_size = cfg["tracking"]["multiview_filter"]["kernel_size"]  # 3
        self.bound_enlarge_scale = cfg["tracking"]["multiview_filter"]["bound_enlarge_scale"]
        self.net = slam.net
=======
        self.device = cfg.device
        self.warmup = cfg.tracking.warmup
        self.filter_thresh = cfg.tracking.multiview_filter.thresh  # Multiy view consistency threshold
        # Points within threshold consistent in at least k frames
        self.filter_visible_num = cfg.tracking.multiview_filter.visible_num
        self.kernel_size = cfg.tracking.multiview_filter.kernel_size
        self.bound_enlarge_scale = cfg.tracking.multiview_filter.bound_enlarge_scale
>>>>>>> 6714d48c
        self.video = slam.video

    # NOTE chen: This distance can already be computed with a single function call in Lietorch
    def pose_dist(self, Tquad0: torch.Tensor, Tquad1: torch.Tensor) -> torch.Tensor:
        # Tquad with shape [batch_size, 7]
        def quat_to_euler(Tquad: torch.Tensor) -> torch.Tensor:
            """
            Convert a quaternion into euler angles (roll, pitch, yaw)
            roll is rotation around x in radians (counterclockwise)
            pitch is rotation around y in radians (counterclockwise)
            yaw is rotation around z in radians (counterclockwise)

            args:
            ---
            Tquad [Tensor]: quaternion with shape [batch_size, 7]
            """
            tx, ty, tz, x, y, z, w = torch.unbind(Tquad, dim=-1)
            t0 = 2.0 * (w * x + y * z)
            t1 = 1.0 - 2.0 * (x * x + y * y)
            roll_x = torch.atan2(t0, t1)

            t2 = 2.0 * (w * y - z * x)
            t2 = torch.clamp(t2, min=-1.0, max=1.0)
            pitch_y = torch.asin(t2)

            t3 = 2.0 * (w * z + x * y)
            t4 = 1.0 - 2.0 * (y * y + z * z)
            yaw_z = torch.atan2(t3, t4)

            Teuler = torch.stack([tx, ty, tz, roll_x, pitch_y, yaw_z], dim=-1)

            return Teuler

        # Refer to BundleFusion Sec5.3
        Teuler0 = quat_to_euler(Tquad0)
        Teuler1 = quat_to_euler(Tquad1)
        dist = (Teuler0 - Teuler1).abs()
        return 1.0 * dist[:, :3].sum(dim=-1) + 2.0 * dist[:, 3:].sum(dim=-1)

    @torch.no_grad()
    def in_bound(self, pts: torch.Tensor, bound: torch.Tensor) -> torch.Tensor:
        """
        Check which points are inside the bounding box.

        Args:
        ---
        pts [Tensor]:  3d points of shape [n_points, 3]
        bound [Tensor]: bound of shape [3, 2]
        """
        bound = bound.to(pts.device)
        mask_x = (pts[:, 0] < bound[0, 1]) & (pts[:, 0] > bound[0, 0])
        mask_y = (pts[:, 1] < bound[1, 1]) & (pts[:, 1] > bound[1, 0])
        mask_z = (pts[:, 2] < bound[2, 1]) & (pts[:, 2] > bound[2, 0])
        return (mask_x & mask_y & mask_z).bool()

    @torch.no_grad()
    def get_bound_from_pointcloud(self, pts: torch.Tensor, enlarge_scale: float = 1.0) -> torch.Tensor:
        bound = torch.stack(
            [torch.min(pts, dim=0, keepdim=False).values, torch.max(pts, dim=0, keepdim=False).values], dim=-1
        )
        enlarge_bound_length = (bound[:, 1] - bound[:, 0]) * (enlarge_scale - 1.0)
        # extend max 1.0m on boundary
        # enlarge_bound_length = torch.min(enlarge_bound_length, torch.ones_like(enlarge_bound_length) * 1.0)
        bound_edge = torch.stack([-enlarge_bound_length / 2.0, enlarge_bound_length / 2.0], dim=-1)
        bound = bound + bound_edge

        return bound

    def info(self, bound: torch.Tensor, masks: torch.Tensor, filtered_t: int, cur_t: int) -> None:
        prefix = "Bound: ["
        bd = bound.tolist()
        prefix += f"[{bd[0][0]:.1f}, {bd[0][1]:.1f}], "
        prefix += f"[{bd[1][0]:.1f}, {bd[1][1]:.1f}], "
        prefix += f"[{bd[2][0]:.1f}, {bd[2][1]:.1f}]]!"

        msg = "\n\n Multiview filtering: previous at {}, now at {}, {} valid points found! {}\n".format(
            filtered_t, cur_t, masks.sum(), prefix
        )
        print(colored("[Multiview Filter]: " + msg, "cyan"))

    # NOTE this uses the upscaled points at full resolution!
    def forward(self):
        """Filter out occluded, outliers and low density points using multiview consistency"""

        cur_t = self.video.counter.value
        filtered_t = int(self.video.filtered_id.item())

        if filtered_t < cur_t and cur_t > self.warmup:

            # NOTE chen: we keep many computations inside the lock, because this used to raise a malloc error on my setup if not done
            with self.video.get_lock():
                dirty_index = torch.arange(0, cur_t).long().to(self.device)
                poses = torch.index_select(self.video.poses.detach(), dim=0, index=dirty_index)
                disps = torch.index_select(self.video.disps_up.detach(), dim=0, index=dirty_index)
                common_intrinsic_id = 0  # we assume the intrinsics are consistent within one scene
                intrinsic = self.video.intrinsics[common_intrinsic_id].detach() * self.video.scale_factor
                w2w = SE3(self.video.pose_compensate[0].clone().unsqueeze(dim=0)).to(self.device)

                points = droid_backends.iproj((w2w * SE3(poses).inv()).data, disps, intrinsic)  # [b, h, w 3]
                thresh = self.filter_thresh * torch.ones_like(disps.mean(dim=[1, 2]))
                count = droid_backends.depth_filter(poses, disps, intrinsic, dirty_index, thresh)  # [b, h, w]

            bs, ht, wd = count.shape
            # We only keep points that are consistent across multiple views within a threshold
            is_consistent = count >= self.filter_visible_num
            # filter out far points
            is_consistent = is_consistent & (disps > 0.01 * disps.mean(dim=[1, 2], keepdim=True))
            if is_consistent.sum() < 100:  # Do not filter away small scenes
                return
            bound = self.get_bound_from_pointcloud(points.reshape(-1, 3)[is_consistent.reshape(-1)])  # [3, 2]

            if isinstance(self.kernel_size, str) and self.kernel_size == "inf":
                is_consistent_padded = torch.ones_like(is_consistent).bool()
            elif int(self.kernel_size) < 2:
                is_consistent_padded = is_consistent
            else:
                kernel = int(self.kernel_size)
                kernel = (kernel // 2) * 2 + 1  # odd number

                is_consistent_padded = (
                    F.conv2d(
                        is_consistent.unsqueeze(dim=1).float(),
                        weight=torch.ones(1, 1, kernel, kernel, dtype=torch.float, device=is_consistent.device),
                        stride=1,
                        padding=kernel // 2,
                        bias=None,
                    )
                    .bool()
                    .squeeze(dim=1)
                )  # [b, h, w]

            if is_consistent_padded.sum() < 100:  # Do not filter away small scenes
                return

            is_in_bounds = self.in_bound(points.reshape(-1, 3), bound)  # N'
            valid = torch.logical_and(is_in_bounds, is_consistent_padded.reshape(-1))
            points_filtered = points.reshape(-1, 3)[valid.reshape(-1)]
            new_bound = self.get_bound_from_pointcloud(points_filtered)

            # cur_t is the current last visited frame in the video
            # TODO chen: what do we do with these?
            priority = self.pose_dist(self.video.poses_filtered[:cur_t].detach(), poses)

            with self.video.mapping.get_lock():
                self.video.update_priority[:cur_t] += priority.detach()
                self.video.mask_filtered[:cur_t] = valid.reshape(bs, ht, wd).detach()
                self.video.disps_filtered[:cur_t] = disps.detach()
                # TODO chen: delete the poses_filtered
                self.video.poses_filtered[:cur_t] = poses.detach()
                # Update the filter id
                self.video.filtered_id[0] = cur_t
                self.video.bound[0] = new_bound

            self.info(new_bound, is_consistent, filtered_t, cur_t)
            del points, is_consistent, poses, disps
            torch.cuda.empty_cache()<|MERGE_RESOLUTION|>--- conflicted
+++ resolved
@@ -23,16 +23,6 @@
         super(MultiviewFilter, self).__init__()
 
         self.cfg = cfg
-<<<<<<< HEAD
-        self.device = cfg.slam.device
-        self.warmup = cfg["tracking"]["warmup"]
-        self.filter_thresh = cfg["tracking"]["multiview_filter"]["thresh"]  # depth error < 0.01m
-        # points viewed by at least 3 cameras
-        self.filter_visible_num = cfg["tracking"]["multiview_filter"]["visible_num"]
-        self.kernel_size = cfg["tracking"]["multiview_filter"]["kernel_size"]  # 3
-        self.bound_enlarge_scale = cfg["tracking"]["multiview_filter"]["bound_enlarge_scale"]
-        self.net = slam.net
-=======
         self.device = cfg.device
         self.warmup = cfg.tracking.warmup
         self.filter_thresh = cfg.tracking.multiview_filter.thresh  # Multiy view consistency threshold
@@ -40,7 +30,6 @@
         self.filter_visible_num = cfg.tracking.multiview_filter.visible_num
         self.kernel_size = cfg.tracking.multiview_filter.kernel_size
         self.bound_enlarge_scale = cfg.tracking.multiview_filter.bound_enlarge_scale
->>>>>>> 6714d48c
         self.video = slam.video
 
     # NOTE chen: This distance can already be computed with a single function call in Lietorch
