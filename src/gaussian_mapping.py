--- conflicted
+++ resolved
@@ -78,11 +78,8 @@
         else:
             self.use_gui = False
 
-<<<<<<< HEAD
-=======
         self.iteration_info = []
 
->>>>>>> b5fab59b
         self.cameras = []
         self.new_cameras = []
         self.loss_list = []
@@ -358,14 +355,11 @@
 
         gt_image, gt_depth = cam.original_image, cam.depth
 
-<<<<<<< HEAD
         # Mask out pixels with little information and invalid depth pixels
         rgb_pixel_mask = (gt_image.sum(dim=0) > self.loss_params.rgb_boundary_threshold).view(*depth.shape)
-        depth_pixel_mask = (gt_depth > 0.01).view(*depth.shape)  # Only use valid depths for supervision
-=======
-        rgb_pixel_mask = (gt_image.sum(dim=0) > rgb_boundary_threshold).view(*depth.shape)
-        depth_pixel_mask = ((gt_depth > 0.01) * (gt_depth < 1e7)).view(*depth.shape)  # Only use valid depths for supervision
->>>>>>> b5fab59b
+        depth_pixel_mask = ((gt_depth > 0.01) * (gt_depth < 1e7)).view(
+            *depth.shape
+        )  # Only use valid depths for supervision
 
         image = (torch.exp(cam.exposure_a)) * image + cam.exposure_b
         l1_rgb = torch.abs(image * rgb_pixel_mask - gt_image * rgb_pixel_mask)
@@ -460,18 +454,7 @@
             for cam in self.cameras:
                 self.save_render(cam, f"{self.output}/renders/final/{cam.uid}.png")
 
-<<<<<<< HEAD
         self.plot_losses()
-=======
-        fig, ax = plt.subplots(2,1)
-        ax[0].set_title(f"Loss evolution.{self.gaussians.get_xyz.shape[0]} gaussians")
-        ax[0].set_yscale("log")
-        ax[0].plot(self.loss_list)
-
-        ax[1].set_yscale("log")
-        ax[1].plot(self.loss_list[-self.refinement_iters:])
-        plt.savefig(f"{self.output}/loss_{self.mode}.png")
->>>>>>> b5fab59b
 
         self.info(f"Final mapping loss: {self.loss_list[-1]}")
         self.info(f"{len(self.iteration_info)} iterations, {len(self.cameras)/len(self.iteration_info)} cams/it")
@@ -488,7 +471,6 @@
             )
             received_item.wait()  # Wait until the Packet got delivered
 
-
     def __call__(self, mapping_queue: mp.Queue, received_item: mp.Event, the_end=False):
 
         # self.cur_idx = int(self.video.filtered_id.item())
@@ -536,14 +518,10 @@
                 )
                 self.loss_list.append(loss / len(frames))
 
-<<<<<<< HEAD
-            # TODO leon: is it necessary at every frame?
-            if self.last_idx % 1 == 0 and self.last_idx > self.n_last_frames:
-=======
-            print(loss/len(frames))
-
-            if self.last_idx % 1 == 0 and self.last_idx > self.n_last_frames: # TODO leon: is it necessary at every frame?
->>>>>>> b5fab59b
+            print(loss / len(frames))  # TODO remove
+            if (
+                self.last_idx % 1 == 0 and self.last_idx > self.n_last_frames
+            ):  # TODO leon: is it necessary at every frame?
                 self.abs_visibility_prune()
 
             # Update visualization
