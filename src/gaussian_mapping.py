import os
from termcolor import colored

import torch
import torch.multiprocessing as mp
import open3d as o3d
import numpy as np
import cv2
import matplotlib.pyplot as plt

from .gaussian_splatting.gui import gui_utils, slam_gui
from .gaussian_splatting.gaussian_renderer import render
from .gaussian_splatting.scene.gaussian_model import GaussianModel
from .gaussian_splatting.utils.graphics_utils import getProjectionMatrix2, getWorld2View2, focal2fov
from .gaussian_splatting.multiprocessing_utils import clone_obj
from .gaussian_splatting.camera_utils import Camera
from .gaussian_splatting.pose_utils import update_pose

import droid_backends


"""
Mapping based on 3D Gaussian Splatting. 
We create new Gaussians based on incoming new views and optimize them for dense photometric consistency. 
Since they are initialized with the 3D locations of a VSLAM system, this process converges really fast. 

NOTE this could a be standalone SLAM system itself, but we use it as finetuning here to be independent of rendering alone.
"""


class GaussianMapper(object):
    """
    SLAM from Rendering with 3D Gaussian Splatting.
    """

<<<<<<< HEAD
    def __init__(self, cfg, slam, mapping_queue=None, gui_qs=None):
=======
    def __init__(self, cfg, slam):
>>>>>>> 6dcdc725
        self.cfg = cfg
        self.slam = slam
        self.video = slam.video
        self.device = cfg.device
        self.mode = cfg.mode
        self.output = slam.output
        self.model_params = cfg.mapping.model_params
        self.opt_params = cfg.mapping.opt_params
        self.pipeline_params = cfg.mapping.pipeline_params
        self.pruning_params = cfg.mapping.pruning
        self.mapping_params = cfg.mapping
        self.loss_params = cfg.mapping.loss
<<<<<<< HEAD
        self.filter_params = cfg.mapping.filter
        self.delay = 3 # Delay between tracking and mapping
        
=======
        self.delay = 2  # Delay between tracking and mapping

>>>>>>> 6dcdc725
        self.use_spherical_harmonics = False
        self.model_params.sh_degree = 3 if self.use_spherical_harmonics else 0

        self.gaussians = GaussianModel(self.model_params.sh_degree, config=self.cfg.data)
        self.gaussians.init_lr(6.0)
        self.gaussians.training_setup(self.opt_params)

<<<<<<< HEAD

        if gui_qs is not None:
            bg_color = [1, 1, 1]
            self.background = torch.tensor(bg_color, dtype=torch.float32, device="cuda")
            self.q_main2vis, self.q_vis2main = gui_qs
            self.use_gui = True

=======
        bg_color = [1, 1, 1]
        self.background = torch.tensor(bg_color, dtype=torch.float32, device="cuda")

        if self.mapping_params.use_gui and not self.cfg.evaluate:
            self.q_main2vis = mp.Queue()
            self.q_vis2main = mp.Queue()
            self.params_gui = gui_utils.ParamsGUI(
                pipe=self.pipeline_params,
                background=self.background,
                gaussians=self.gaussians,
                q_main2vis=self.q_main2vis,
                q_vis2main=self.q_vis2main,
            )
            gui_process = mp.Process(target=slam_gui.run, args=(self.params_gui,))
            gui_process.start()
            self.info("GUI process started!")
>>>>>>> 6dcdc725

        self.cameras = []
        self.new_cameras = []
        self.loss_list = []
        self.last_idx = 0
        self.initialized = False
        self.projection_matrix = None

        self.n_last_frames = self.cfg.mapping.optimize_last
        self.n_rand_frames = self.cfg.mapping.optimize_rand

        self.show_filtered = False

<<<<<<< HEAD
        if mapping_queue is not None:
            self.mapping_queue = mapping_queue
=======
>>>>>>> 6dcdc725

    def info(self, msg: str):
        print(colored("[Gaussian Mapper] " + msg, "magenta"))

    # TODO only take object here if dirty_index is set to see if this is a new updated frame
    def camera_from_video(self, idx):
        """Takes the frame data from the video and returns a Camera object."""
        color, depth, c2w, _, _ = self.video.get_mapping_item(idx, self.device)
        color = color.permute(2, 0, 1)
        intrinsics = self.video.intrinsics[0] * self.video.scale_factor

        # FIXME chen: the depth filter is not used correctly here!
        # TODO come up with a better way to filter points or use enough views

        return self.camera_from_frame(idx, color, depth, intrinsics, c2w)

    def get_new_cameras(self):
        """
        Get all new cameras from the video.
        """
<<<<<<< HEAD
        with self.video.get_lock():
            for idx in range(self.last_idx, self.cur_idx - self.delay):
                color, depth, c2w, _, _ = self.video.get_mapping_item(idx, self.device)
                color = color.permute(2, 0, 1)
                intrinsics = self.video.intrinsics[0] * self.video.scale_factor
                cam = self.camera_from_frame(idx, color, depth, intrinsics, c2w)
                cam.update_RT(cam.R_gt, cam.T_gt) # Assuming we found the best pose in tracking

                self.new_cameras.append(cam)
                if len(self.new_cameras) >= self.mapping_params.max_cameras:
                    return
        
=======
        for idx in range(self.last_idx, self.cur_idx - self.delay):
            color, depth, c2w, _, _ = self.video.get_mapping_item(idx, self.device)
            color = color.permute(2, 0, 1)
            intrinsics = self.video.intrinsics[0] * self.video.scale_factor
            cam = self.camera_from_frame(idx, color, depth, intrinsics, c2w)
            cam.update_RT(cam.R_gt, cam.T_gt)  # Assuming we found the best pose in tracking
            self.new_cameras.append(cam)

>>>>>>> 6dcdc725
    def camera_from_frame(
        self, idx: int, image: torch.Tensor, depth: torch.Tensor, intrinsic: torch.Tensor, gt_pose: torch.Tensor
    ):
        """Given the image, depth, intrinsic and pose, creates a Camera object."""
        fx, fy, cx, cy = intrinsic
        height, width = image.shape[1:]
        gt_pose = torch.linalg.inv(gt_pose)  # They invert the poses in the dataloader
        znear = 0.01
        zfar = 1000.0  # TODO make this configurable?
        fovx = focal2fov(fx, width)
        fovy = focal2fov(fy, height)

        if self.projection_matrix is None:
            self.projection_matrix = (
                getProjectionMatrix2(znear, zfar, cx, cy, fx, fy, width, height).transpose(0, 1).to(self.device)
            )

        return Camera(
            idx,
            image,
            depth,
            gt_pose,
            self.projection_matrix,
            fx,
            fy,
            cx,
            cy,
            fovx,
            fovy,
            height,
            width,
            device=self.device,
        )

    def camera_from_gt(self):
        """Extract a frame from the Queue and use the gt pose for creation"""
        idx, image, depth, intrinsic, gt_pose = self.mapping_queue.get()
        image, depth = image.squeeze().to(self.device), depth.to(self.device)
        intrinsic, gt_pose = intrinsic.to(self.device), gt_pose.to(self.device)
        return self.camera_from_frame(idx, image, depth, intrinsic, gt_pose)

    def pose_optimizer(self, frames: list):
        """Creates an optimizer for the camera poses for all provided frames."""
        opt_params = []
        for cam in frames:
            opt_params.append(
                {"params": [cam.cam_rot_delta], "lr": self.opt_params.cam_rot_delta, "name": "rot_{}".format(cam.uid)}
            )
            opt_params.append(
                {
                    "params": [cam.cam_trans_delta],
                    "lr": self.opt_params.cam_trans_delta,
                    "name": "trans_{}".format(cam.uid),
                }
            )
            opt_params.append({"params": [cam.exposure_a], "lr": 0.01, "name": "exposure_a_{}".format(cam.uid)})
            opt_params.append({"params": [cam.exposure_b], "lr": 0.01, "name": "exposure_b_{}".format(cam.uid)})

        return torch.optim.Adam(opt_params)

    def depth_filter(self, idx: int):
        """
        Gets the video and the time idex and returns the mask.


        NOTE andrei: Tried:
        -setting the cuda device to 1
        -set the debug flags in bashrc
        -using clone_obj
        -checked the locking for dirty_index
        -if you access poses or disps_up or poses directly you get the error
        -setting torch.backends.cudnn.benmark = False
        -tried running it on cpu (got another error Input type (c10::Half) and bias type (float) should be the same)
        """

        # TODO why doesnt it work only with one index?
        with self.video.get_lock():
            (dirty_index,) = torch.where(self.video.mapping_dirty.clone())
            dirty_index = dirty_index

        device = self.video.device
        poses = torch.index_select(self.video.poses, 0, dirty_index)
        disps = torch.index_select(self.video.disps_up, 0, dirty_index)
        thresh = 0.1 * torch.ones_like(disps.mean(dim=[1, 2]))
        intrinsics = self.video.intrinsics[0] * self.video.scale_factor
        count = droid_backends.depth_filter(poses, disps, intrinsics, dirty_index, thresh)

        mask = (count >= 1) & (disps > 0.05 * disps.mean(dim=[1, 2], keepdim=True))

        self.info(f"Valid points: {100* mask.sum()/mask.numel()} %")
        return mask

    def frame_updater(self):
        """
        Gets the list of frames and updates the depth and pose based on the video.
        All frames are used to compute the filter, only dirty frames are updated
        """
        all_cameras = self.cameras + self.new_cameras
        all_idxs = torch.tensor([cam.uid for cam in all_cameras]).long().to(self.device)

        with self.video.get_lock():
            (dirty_index,) = torch.where(self.video.mapping_dirty.clone())
            dirty_index = dirty_index[dirty_index < self.last_idx]

            poses = torch.index_select(self.video.poses.detach(), dim=0, index=all_idxs)
            disps = torch.index_select(self.video.disps_up.detach(), dim=0, index=all_idxs)
            intrinsics = self.video.intrinsics[0] * self.video.scale_factor

<<<<<<< HEAD
=======
        self.info(f"Updating frames {dirty_index}")

>>>>>>> 6dcdc725
        depths = 1 / (disps + 1e-7)

        if self.filter_params.filter_depth:
            thresh = self.filter_params.neighbor_th * torch.ones_like(disps.mean(dim=[1, 2]))
            count = droid_backends.depth_filter(poses, disps, intrinsics, all_idxs, thresh)
            mask = (count >= self.filter_params.neighbor_count) \
                    & (disps > self.filter_params.disp_th * disps.mean(dim=[1, 2], keepdim=True))
            depths = depths * mask

        for idx in dirty_index:

            # if mask[idx].sum() == 0:
            #     self.info(" \n\n No valid points in frame \n\n", idx)
            #self.info(f"Frame {idx}: filtered {100*(1 - mask[idx].sum() / mask[idx].numel()):.2f}% of the points")
            _, _, c2w, _, _ = self.video.get_mapping_item(idx, self.device)
            cam = all_cameras[idx]
            w2c = torch.inverse(c2w)
            R = w2c[:3, :3].unsqueeze(0).detach()
            T = w2c[:3, 3].detach()
            cam.depth = depths[idx].detach()
            cam.update_RT(R, T)

        self.video.mapping_dirty[dirty_index] = False

    def plot_centers(self) -> None:
        """Plot the optimized 3D Gaussians as a point cloud"""
        means = self.gaussians.get_xyz.detach().cpu().numpy()
        rgb = self.gaussians.get_features[:, 0, :].detach().cpu().numpy()
        rgb = (rgb - rgb.min()) / (rgb.max() - rgb.min())
        pcd = o3d.geometry.PointCloud()
        pcd.points = o3d.utility.Vector3dVector(means)
        pcd.colors = o3d.utility.Vector3dVector(rgb)
        o3d.visualization.draw_geometries([pcd])

    def save_render(self, cam: Camera, render_path: str) -> None:
        """Save a rendered frame"""
        render_pkg = render(cam, self.gaussians, self.pipeline_params, self.background)
        rgb = np.uint8(255 * render_pkg["render"].detach().cpu().numpy().transpose(1, 2, 0))
        bgr = cv2.cvtColor(rgb, cv2.COLOR_RGB2BGR)
        cv2.imwrite(render_path, bgr)

    def mapping_step(
        self, iter: int, frames: list, pruning_params: dict, densify: bool = True, optimize_poses: bool = False
    ) -> float:
        """
        Takes the list of selected keyframes to optimize and performs one step of the mapping optimization.
        """
        if self.mapping_params.optimize_poses:
<<<<<<< HEAD
            pose_optimizer = self.pose_optimizer(frames)
=======
            pose_optimizer = self.pose_optimizer(self.cameras)

>>>>>>> 6dcdc725
        loss = 0
        self.occ_aware_visibility = {}
        for view in frames:

            render_pkg = render(view, self.gaussians, self.pipeline_params, self.background)
            visibility_filter, viewspace_point_tensor = render_pkg["visibility_filter"], render_pkg["viewspace_points"]
            image, radii, depth = render_pkg["render"], render_pkg["radii"], render_pkg["depth"]
            opacity, n_touched = render_pkg["opacity"], render_pkg["n_touched"]

            loss += self.mapping_loss(image, depth, view)
<<<<<<< HEAD
            if self.last_idx - view.uid <= self.n_last_frames: # Only update visibility for the last n frames
=======
            if (
                self.last_idx - view.uid < self.n_last_frames
            ):  # TODO Only take into account last frames and not random ones
>>>>>>> 6dcdc725
                self.occ_aware_visibility[view.uid] = (n_touched > 0).long()

        scaling = self.gaussians.get_scaling
        isotropic_loss = torch.abs(scaling - scaling.mean(dim=1).view(-1, 1))
        loss += self.loss_params.isotropic * len(frames) * isotropic_loss.mean() 
        loss.backward()

        with torch.no_grad():
            self.gaussians.max_radii2D[visibility_filter] = torch.max(
                self.gaussians.max_radii2D[visibility_filter],
                radii[visibility_filter],
            )

            if densify:
                self.gaussians.add_densification_stats(viewspace_point_tensor, visibility_filter)

            if self.last_idx > self.n_last_frames and (iter + 1) % self.pruning_params.prune_every == 0:
<<<<<<< HEAD
                if self.mode != "rgbd":
                    self.covisibility_pruning() # Covisibility based pruning for recently added gaussians 
                self.gaussians.densify_and_prune( # General pruning based on opacity and size + densification
                pruning_params.densify_grad_threshold,
                pruning_params.opacity_th,
                pruning_params.gaussian_extent,
                pruning_params.size_threshold,
=======
                # self.prune_gaussians() # Covisibility based pruning for recently added gaussians
                self.gaussians.densify_and_prune(  # General pruning based on opacity and size + densification
                    pruning_params.densify_grad_threshold,
                    pruning_params.gaussian_th,
                    pruning_params.gaussian_extent,
                    pruning_params.size_threshold,
>>>>>>> 6dcdc725
                )

            self.gaussians.optimizer.step()

            self.gaussians.optimizer.zero_grad()
            self.gaussians.update_learning_rate(10*self.last_idx) # Only taking keyframes, the update is to small

            if optimize_poses:
                pose_optimizer.step()
                pose_optimizer.zero_grad()
                for view in frames:
                    update_pose(view)

            return loss.item()

    def mapping_loss(self, image: torch.Tensor, depth: torch.Tensor, cam: Camera):
        """Compute a weighted l1 loss between i) the rendered image and the ground truth image and ii) the rendered depth and the ground truth depth."""

        alpha = self.loss_params.alpha
        rgb_boundary_threshold = self.loss_params.rgb_boundary_threshold

        gt_image, gt_depth = cam.original_image, cam.depth

        rgb_pixel_mask = (gt_image.sum(dim=0) > rgb_boundary_threshold).view(*depth.shape)
        depth_pixel_mask = (gt_depth > 0.01).view(*depth.shape)

        image = (torch.exp(cam.exposure_a)) * image + cam.exposure_b
        l1_rgb = torch.abs(image * rgb_pixel_mask - gt_image * rgb_pixel_mask)
        l1_depth = torch.abs(depth * depth_pixel_mask - gt_depth * depth_pixel_mask)

        return alpha * l1_rgb.mean() + (1 - alpha) * l1_depth.mean()
<<<<<<< HEAD
    
    def covisibility_pruning(self):
=======

    # TODO implement and use this
    def prune_gaussians(self):
>>>>>>> 6dcdc725
        """Covisibility based pruning"""

        new_frames = (self.cameras + self.new_cameras)[-self.n_last_frames :] 
        new_idx = [view.uid for view in new_frames]
        sorted_frames = sorted(new_idx, reverse=True)

        self.gaussians.n_obs.fill_(0)
        for _, visibility in self.occ_aware_visibility.items():
            self.gaussians.n_obs += visibility.cpu()

        mask = (
            self.gaussians.unique_kfIDs >= sorted_frames[self.pruning_params.prune_last - 1]
        )  # Gaussians added on the last prune_last frames

        to_prune = torch.logical_and(self.gaussians.n_obs <= self.pruning_params.visibility_th, mask)
        self.gaussians.prune_points(to_prune.cuda())
        for idx in new_idx:
            self.occ_aware_visibility[idx] = self.occ_aware_visibility[idx][~to_prune]
        self.info(f"Covisibility based pruning removed {to_prune.sum()} gaussians")


    def final_covisibility(self, threshold:int=None):
        """
        Absolute covisibility based pruning. Removes all gaussians 
        that are not seen in at least final_visibility_th views.
        """

        self.occ_aware_visibility = {}
        for view in (self.cameras + self.new_cameras):
            render_pkg = render(view, self.gaussians, self.pipeline_params, self.background)
            self.occ_aware_visibility[view.uid] = (render_pkg["n_touched"] > 0).long()

        #print(self.occ_aware_visibility[1])
        self.gaussians.n_obs.fill_(0)
        for _, visibility in self.occ_aware_visibility.items():
            self.gaussians.n_obs += visibility.cpu()

        if threshold is None:
            threshold = self.pruning_params.final_visibility_th

        mask = self.gaussians.n_obs < threshold
        self.gaussians.prune_points(mask.cuda())
        self.info(f"Final pruning removed {mask.sum()} gaussians")
        



    def select_keyframes(self):
        # Select n_last_frames and other n_rand_frames
        if len(self.cameras) <= self.n_last_frames + self.n_rand_frames:
            keyframes = self.cameras
            keyframes_idx = np.arange(len(self.cameras))
        else:
            keyframes_idx = np.random.choice(len(self.cameras) - self.n_last_frames, self.n_rand_frames, replace=False)
            keyframes = self.cameras[-self.n_last_frames :] + [self.cameras[i] for i in keyframes_idx]
        return keyframes, keyframes_idx

<<<<<<< HEAD
    def __call__(self, the_end=False):
        self.cur_idx = int(self.video.filtered_id.item()) 

        if self.cur_idx <= self.mapping_params.warmup: # Not starting mapping yet
            return
        
        if (self.last_idx < self.cur_idx - self.delay):
            
            msg = "Last frame: {}. Gaussians: {}. Video at {}".format(self.last_idx, self.gaussians.get_xyz.shape[0], self.cur_idx)
            self.info(msg)

            # Add all new cameras
            self.get_new_cameras()
            self.last_idx = self.new_cameras[-1].uid + 1

            self.info(f"Added {len(self.new_cameras)} new cameras: {[cam.uid for cam in self.new_cameras]}")
            # Filter depth and update pose for dirty and new cameras
            self.frame_updater() 
=======
    def _last_call(self,mapping_queue: mp.Queue,received_item: mp.Event):
        """Do one last refinement over the map"""

        self.info("\nMapping refinement starting")
        for iter in range(self.mapping_params.refinement_iters):
            loss = self.mapping_step(
                iter,
                self.cameras,
                self.pruning_params.refinement,
                densify=False,
                optimize_poses=self.mapping_params.optimize_poses,
            )
            self.loss_list.append(loss / len(self.cameras))

            if self.mapping_params.use_gui:
                self.q_main2vis.put(
                    gui_utils.GaussianPacket(
                        gaussians=clone_obj(self.gaussians),
                        keyframes=self.cameras,
                    )
                )
        self.info("Mapping refinement finished")

        self.gaussians.save_ply(f"{self.output}/mesh/final_{self.mode}.ply")
        self.info(f"Mesh saved at {self.output}/mesh/final_{self.mode}.ply")

        if self.mapping_params.save_renders:
            for cam in self.cameras:
                self.save_render(cam, f"{self.output}/renders/final/{cam.uid}.png")

        fig, ax = plt.subplots()
        ax.set_yscale("log")
        ax.set_title(
            f"Mode: {self.mode}. Optimize poses: {self.mapping_params.optimize_poses}. Gaussians: {self.gaussians.get_xyz.shape[0]}"
        )
        ax.plot(self.loss_list[-self.mapping_params.refinement_iters :])
        plt.savefig(f"{self.output}/loss_{self.mode}.png")

        ## export the cameras and gaussians to the terminate process
        if self.cfg.evaluate:
            mapping_queue.put(
                gui_utils.EvaluatePacket(
                    pipeline_params=clone_obj(self.pipeline_params),
                    cameras=self.cameras[:],
                    gaussians=clone_obj(self.gaussians),
                    background=clone_obj(self.background),
                )
            )
            received_item.wait()  # Wait until the Packet got delivered


    def __call__(self,mapping_queue: mp.Queue,received_item: mp.Event, the_end=False):
        self.cur_idx = int(self.video.filtered_id.item())

        if self.last_idx + self.delay < self.cur_idx and self.cur_idx > self.mapping_params.warmup:
            # self.last_idx += 1
            # self.info(f"\nStarting frame: {self.last_idx}. Gaussians: {self.gaussians.get_xyz.shape[0]}. Video at {self.cur_idx}")
>>>>>>> 6dcdc725

            self.get_new_cameras()  # Add new cameras
            self.info(f"Added {len(self.new_cameras)} new cameras: {[cam.uid for cam in self.new_cameras]}")
            self.frame_updater()  # Filter cameras

            for cam in self.new_cameras:
                if not self.initialized:
                    self.initialized = True
                    self.gaussians.extend_from_pcd_seq(cam, cam.uid, init=True)
                    self.info(f"Initialized with {self.gaussians.get_xyz.shape[0]} gaussians")
                else:
                    n_g = self.gaussians.get_xyz.shape[0]
                    self.gaussians.extend_from_pcd_seq(cam, cam.uid, init=False)
                    self.info(f"Added {self.gaussians.get_xyz.shape[0] - n_g} gaussians based on view {cam.uid}")

            # Optimze gaussians
            for iter in range(self.mapping_params.mapping_iters):
                frames = self.select_keyframes()[0] + self.new_cameras
                loss = self.mapping_step(iter, frames, self.pruning_params.mapping, densify=True, optimize_poses=False)
                self.loss_list.append(loss / len(frames))

<<<<<<< HEAD
            # for param_group in self.gaussians.optimizer.param_groups:
            #     if param_group["name"] == "xyz":
            #         print(param_group["lr"])

            if self.last_idx % 1 == 0 and self.last_idx > self.n_last_frames:
                self.final_covisibility()
                
                
=======
>>>>>>> 6dcdc725
            # Update visualization
            if self.use_gui:
                self.q_main2vis.put(
                    gui_utils.GaussianPacket(
                        gaussians=clone_obj(self.gaussians),
                        current_frame=cam,
                        keyframes=self.cameras,  # TODO: only pass cameras that got updated
                        kf_window=None,
                        gtcolor=cam.original_image,
                        gtdepth=cam.depth.detach().cpu().numpy(),
                    )
                )

<<<<<<< HEAD
=======
            msg = "Frame: {}. Gaussians: {}. Video at {}".format(
                cam.uid, self.gaussians.get_xyz.shape[0], self.cur_idx
            )
            self.info(msg)
>>>>>>> 6dcdc725

            # Save renders
            if self.mapping_params.save_renders and cam.uid % 5 == 0:
                self.save_render(cam, f"{self.output}/renders/mapping/{cam.uid}.png")

            self.cameras += self.new_cameras
            self.new_cameras = []

<<<<<<< HEAD
        elif the_end and self.last_idx == self.cur_idx - self.delay:
            self.info("Mapping refinement starting")
            self.final_covisibility(threshold=3)

            for iter in range(self.mapping_params.refinement_iters):
                loss = self.mapping_step(
                    iter,
                    self.cameras,
                    self.pruning_params.refinement,
                    densify=False,
                    optimize_poses=self.mapping_params.optimize_poses,
                )
                self.loss_list.append(loss / len(self.cameras))

                if self.use_gui:
                    self.q_main2vis.put(
                        gui_utils.GaussianPacket(
                            gaussians=clone_obj(self.gaussians),
                        )
                    )
            self.info("Mapping refinement finished")

            if self.use_gui:
                    self.q_main2vis.put(
                        gui_utils.GaussianPacket(
                            gaussians=clone_obj(self.gaussians),
                        )
                    )


            self.gaussians.save_ply(f"{self.output}/mesh/final_{self.mode}.ply")
            self.info(f"Mesh saved at {self.output}/mesh/final_{self.mode}.ply")

            if self.mapping_params.save_renders:
                for cam in self.cameras:
                    self.save_render(cam, f"{self.output}/renders/final/{cam.uid}.png")

            fig, ax = plt.subplots()
            ax.set_title("Loss per frame evolution")
            ax.set_yscale("log")
            ax.plot(self.loss_list)
            plt.savefig(f"{self.output}/all_loss_{self.mode}.png")


            fig, ax = plt.subplots()
            ax.set_yscale("log")
            ax.set_title(f"Mode: {self.mode}. Optimize poses: {self.mapping_params.optimize_poses}. Gaussians: {self.gaussians.get_xyz.shape[0]}")
            ax.plot(self.loss_list[-self.mapping_params.refinement_iters:])
            plt.savefig(f"{self.output}/refinement_loss_{self.mode}.png")

            self.info(f"Final loss: {self.loss_list[-1]}")

            if self.cfg.slam.evaluate:
                ## export the cameras and gaussians to the terminate process
                self.mapping_queue.put(
                    gui_utils.EvaluatePacket(
                        pipeline_params=self.pipeline_params,
                        cameras=self.cameras,
                        gaussians=clone_obj(self.gaussians),
                        background=self.background,
                    )
                )

            return True
        
=======
        elif the_end and self.last_idx + self.delay == self.cur_idx:
            self._last_call(mapping_queue=mapping_queue,received_item=received_item)
            return True
>>>>>>> 6dcdc725
<|MERGE_RESOLUTION|>--- conflicted
+++ resolved
@@ -33,11 +33,7 @@
     SLAM from Rendering with 3D Gaussian Splatting.
     """
 
-<<<<<<< HEAD
     def __init__(self, cfg, slam, mapping_queue=None, gui_qs=None):
-=======
-    def __init__(self, cfg, slam):
->>>>>>> 6dcdc725
         self.cfg = cfg
         self.slam = slam
         self.video = slam.video
@@ -50,14 +46,9 @@
         self.pruning_params = cfg.mapping.pruning
         self.mapping_params = cfg.mapping
         self.loss_params = cfg.mapping.loss
-<<<<<<< HEAD
         self.filter_params = cfg.mapping.filter
         self.delay = 3 # Delay between tracking and mapping
         
-=======
-        self.delay = 2  # Delay between tracking and mapping
-
->>>>>>> 6dcdc725
         self.use_spherical_harmonics = False
         self.model_params.sh_degree = 3 if self.use_spherical_harmonics else 0
 
@@ -65,7 +56,6 @@
         self.gaussians.init_lr(6.0)
         self.gaussians.training_setup(self.opt_params)
 
-<<<<<<< HEAD
 
         if gui_qs is not None:
             bg_color = [1, 1, 1]
@@ -73,24 +63,6 @@
             self.q_main2vis, self.q_vis2main = gui_qs
             self.use_gui = True
 
-=======
-        bg_color = [1, 1, 1]
-        self.background = torch.tensor(bg_color, dtype=torch.float32, device="cuda")
-
-        if self.mapping_params.use_gui and not self.cfg.evaluate:
-            self.q_main2vis = mp.Queue()
-            self.q_vis2main = mp.Queue()
-            self.params_gui = gui_utils.ParamsGUI(
-                pipe=self.pipeline_params,
-                background=self.background,
-                gaussians=self.gaussians,
-                q_main2vis=self.q_main2vis,
-                q_vis2main=self.q_vis2main,
-            )
-            gui_process = mp.Process(target=slam_gui.run, args=(self.params_gui,))
-            gui_process.start()
-            self.info("GUI process started!")
->>>>>>> 6dcdc725
 
         self.cameras = []
         self.new_cameras = []
@@ -104,11 +76,8 @@
 
         self.show_filtered = False
 
-<<<<<<< HEAD
         if mapping_queue is not None:
             self.mapping_queue = mapping_queue
-=======
->>>>>>> 6dcdc725
 
     def info(self, msg: str):
         print(colored("[Gaussian Mapper] " + msg, "magenta"))
@@ -129,7 +98,6 @@
         """
         Get all new cameras from the video.
         """
-<<<<<<< HEAD
         with self.video.get_lock():
             for idx in range(self.last_idx, self.cur_idx - self.delay):
                 color, depth, c2w, _, _ = self.video.get_mapping_item(idx, self.device)
@@ -142,16 +110,6 @@
                 if len(self.new_cameras) >= self.mapping_params.max_cameras:
                     return
         
-=======
-        for idx in range(self.last_idx, self.cur_idx - self.delay):
-            color, depth, c2w, _, _ = self.video.get_mapping_item(idx, self.device)
-            color = color.permute(2, 0, 1)
-            intrinsics = self.video.intrinsics[0] * self.video.scale_factor
-            cam = self.camera_from_frame(idx, color, depth, intrinsics, c2w)
-            cam.update_RT(cam.R_gt, cam.T_gt)  # Assuming we found the best pose in tracking
-            self.new_cameras.append(cam)
-
->>>>>>> 6dcdc725
     def camera_from_frame(
         self, idx: int, image: torch.Tensor, depth: torch.Tensor, intrinsic: torch.Tensor, gt_pose: torch.Tensor
     ):
@@ -260,11 +218,8 @@
             disps = torch.index_select(self.video.disps_up.detach(), dim=0, index=all_idxs)
             intrinsics = self.video.intrinsics[0] * self.video.scale_factor
 
-<<<<<<< HEAD
-=======
         self.info(f"Updating frames {dirty_index}")
 
->>>>>>> 6dcdc725
         depths = 1 / (disps + 1e-7)
 
         if self.filter_params.filter_depth:
@@ -313,12 +268,7 @@
         Takes the list of selected keyframes to optimize and performs one step of the mapping optimization.
         """
         if self.mapping_params.optimize_poses:
-<<<<<<< HEAD
             pose_optimizer = self.pose_optimizer(frames)
-=======
-            pose_optimizer = self.pose_optimizer(self.cameras)
-
->>>>>>> 6dcdc725
         loss = 0
         self.occ_aware_visibility = {}
         for view in frames:
@@ -329,13 +279,7 @@
             opacity, n_touched = render_pkg["opacity"], render_pkg["n_touched"]
 
             loss += self.mapping_loss(image, depth, view)
-<<<<<<< HEAD
             if self.last_idx - view.uid <= self.n_last_frames: # Only update visibility for the last n frames
-=======
-            if (
-                self.last_idx - view.uid < self.n_last_frames
-            ):  # TODO Only take into account last frames and not random ones
->>>>>>> 6dcdc725
                 self.occ_aware_visibility[view.uid] = (n_touched > 0).long()
 
         scaling = self.gaussians.get_scaling
@@ -353,7 +297,6 @@
                 self.gaussians.add_densification_stats(viewspace_point_tensor, visibility_filter)
 
             if self.last_idx > self.n_last_frames and (iter + 1) % self.pruning_params.prune_every == 0:
-<<<<<<< HEAD
                 if self.mode != "rgbd":
                     self.covisibility_pruning() # Covisibility based pruning for recently added gaussians 
                 self.gaussians.densify_and_prune( # General pruning based on opacity and size + densification
@@ -361,14 +304,6 @@
                 pruning_params.opacity_th,
                 pruning_params.gaussian_extent,
                 pruning_params.size_threshold,
-=======
-                # self.prune_gaussians() # Covisibility based pruning for recently added gaussians
-                self.gaussians.densify_and_prune(  # General pruning based on opacity and size + densification
-                    pruning_params.densify_grad_threshold,
-                    pruning_params.gaussian_th,
-                    pruning_params.gaussian_extent,
-                    pruning_params.size_threshold,
->>>>>>> 6dcdc725
                 )
 
             self.gaussians.optimizer.step()
@@ -400,14 +335,8 @@
         l1_depth = torch.abs(depth * depth_pixel_mask - gt_depth * depth_pixel_mask)
 
         return alpha * l1_rgb.mean() + (1 - alpha) * l1_depth.mean()
-<<<<<<< HEAD
     
     def covisibility_pruning(self):
-=======
-
-    # TODO implement and use this
-    def prune_gaussians(self):
->>>>>>> 6dcdc725
         """Covisibility based pruning"""
 
         new_frames = (self.cameras + self.new_cameras)[-self.n_last_frames :] 
@@ -465,26 +394,6 @@
             keyframes = self.cameras[-self.n_last_frames :] + [self.cameras[i] for i in keyframes_idx]
         return keyframes, keyframes_idx
 
-<<<<<<< HEAD
-    def __call__(self, the_end=False):
-        self.cur_idx = int(self.video.filtered_id.item()) 
-
-        if self.cur_idx <= self.mapping_params.warmup: # Not starting mapping yet
-            return
-        
-        if (self.last_idx < self.cur_idx - self.delay):
-            
-            msg = "Last frame: {}. Gaussians: {}. Video at {}".format(self.last_idx, self.gaussians.get_xyz.shape[0], self.cur_idx)
-            self.info(msg)
-
-            # Add all new cameras
-            self.get_new_cameras()
-            self.last_idx = self.new_cameras[-1].uid + 1
-
-            self.info(f"Added {len(self.new_cameras)} new cameras: {[cam.uid for cam in self.new_cameras]}")
-            # Filter depth and update pose for dirty and new cameras
-            self.frame_updater() 
-=======
     def _last_call(self,mapping_queue: mp.Queue,received_item: mp.Event):
         """Do one last refinement over the map"""
 
@@ -499,14 +408,112 @@
             )
             self.loss_list.append(loss / len(self.cameras))
 
-            if self.mapping_params.use_gui:
+
+    def __call__(self, the_end=False):
+        self.cur_idx = int(self.video.filtered_id.item()) 
+
+        if self.cur_idx <= self.mapping_params.warmup: # Not starting mapping yet
+            return
+        
+        if (self.last_idx < self.cur_idx - self.delay):
+            
+            msg = "Last frame: {}. Gaussians: {}. Video at {}".format(self.last_idx, self.gaussians.get_xyz.shape[0], self.cur_idx)
+            self.info(msg)
+
+            # Add all new cameras
+            self.get_new_cameras()
+            self.last_idx = self.new_cameras[-1].uid + 1
+
+            self.info(f"Added {len(self.new_cameras)} new cameras: {[cam.uid for cam in self.new_cameras]}")
+            # Filter depth and update pose for dirty and new cameras
+            self.frame_updater() 
+
+
+            for cam in self.new_cameras:
+                if not self.initialized:
+                    self.initialized = True
+                    self.gaussians.extend_from_pcd_seq(cam, cam.uid, init=True)
+                    self.info(f"Initialized with {self.gaussians.get_xyz.shape[0]} gaussians")
+                else:
+                    n_g = self.gaussians.get_xyz.shape[0]
+                    self.gaussians.extend_from_pcd_seq(cam, cam.uid, init=False)
+                    self.info(f"Added {self.gaussians.get_xyz.shape[0] - n_g} gaussians based on view {cam.uid}")
+
+
+
+            # Optimze gaussians
+            for iter in range(self.mapping_params.mapping_iters):
+                frames = self.select_keyframes()[0] + self.new_cameras
+
+                loss = self.mapping_step(
+                    iter, frames, self.pruning_params.mapping, densify=True, optimize_poses=False
+                )
+                self.loss_list.append(loss / len(frames))
+
+            # for param_group in self.gaussians.optimizer.param_groups:
+            #     if param_group["name"] == "xyz":
+            #         print(param_group["lr"])
+
+            if self.last_idx % 1 == 0 and self.last_idx > self.n_last_frames:
+                self.final_covisibility()
+                
+                
+            # Update visualization
+            if self.use_gui:
                 self.q_main2vis.put(
                     gui_utils.GaussianPacket(
                         gaussians=clone_obj(self.gaussians),
-                        keyframes=self.cameras,
+                        current_frame=cam,
+                        keyframes=self.cameras, # TODO: only pass cameras that got updated
+                        # keyframe=cam,
+                        kf_window=None,
+                        gtcolor=cam.original_image,
+                        gtdepth=cam.depth.detach().cpu().numpy(),
                     )
                 )
-        self.info("Mapping refinement finished")
+
+
+            # Save renders
+            if self.mapping_params.save_renders and cam.uid % 5 == 0:
+                self.save_render(cam, f"{self.output}/renders/mapping/{cam.uid}.png")
+
+
+            self.cameras += self.new_cameras
+            self.new_cameras = []
+
+        elif the_end and self.last_idx + self.delay == self.cur_idx:
+            self._last_call(mapping_queue=mapping_queue,received_item=received_item)
+            return True
+
+        elif the_end and self.last_idx == self.cur_idx - self.delay:
+            self.info("Mapping refinement starting")
+            self.final_covisibility(threshold=3)
+
+            for iter in range(self.mapping_params.refinement_iters):
+                loss = self.mapping_step(
+                    iter,
+                    self.cameras,
+                    self.pruning_params.refinement,
+                    densify=False,
+                    optimize_poses=self.mapping_params.optimize_poses,
+                )
+                self.loss_list.append(loss / len(self.cameras))
+
+                if self.use_gui:
+                    self.q_main2vis.put(
+                        gui_utils.GaussianPacket(
+                            gaussians=clone_obj(self.gaussians),
+                        )
+                    )
+            self.info("Mapping refinement finished")
+
+            if self.use_gui:
+                    self.q_main2vis.put(
+                        gui_utils.GaussianPacket(
+                            gaussians=clone_obj(self.gaussians),
+                        )
+                    )
+
 
         self.gaussians.save_ply(f"{self.output}/mesh/final_{self.mode}.ply")
         self.info(f"Mesh saved at {self.output}/mesh/final_{self.mode}.ply")
@@ -515,13 +522,20 @@
             for cam in self.cameras:
                 self.save_render(cam, f"{self.output}/renders/final/{cam.uid}.png")
 
-        fig, ax = plt.subplots()
-        ax.set_yscale("log")
-        ax.set_title(
-            f"Mode: {self.mode}. Optimize poses: {self.mapping_params.optimize_poses}. Gaussians: {self.gaussians.get_xyz.shape[0]}"
-        )
-        ax.plot(self.loss_list[-self.mapping_params.refinement_iters :])
-        plt.savefig(f"{self.output}/loss_{self.mode}.png")
+            fig, ax = plt.subplots()
+            ax.set_title("Loss per frame evolution")
+            ax.set_yscale("log")
+            ax.plot(self.loss_list)
+            plt.savefig(f"{self.output}/all_loss_{self.mode}.png")
+
+
+            fig, ax = plt.subplots()
+            ax.set_yscale("log")
+            ax.set_title(f"Mode: {self.mode}. Optimize poses: {self.mapping_params.optimize_poses}. Gaussians: {self.gaussians.get_xyz.shape[0]}")
+            ax.plot(self.loss_list[-self.mapping_params.refinement_iters:])
+            plt.savefig(f"{self.output}/refinement_loss_{self.mode}.png")
+
+            self.info(f"Final loss: {self.loss_list[-1]}")
 
         ## export the cameras and gaussians to the terminate process
         if self.cfg.evaluate:
@@ -536,141 +550,5 @@
             received_item.wait()  # Wait until the Packet got delivered
 
 
-    def __call__(self,mapping_queue: mp.Queue,received_item: mp.Event, the_end=False):
-        self.cur_idx = int(self.video.filtered_id.item())
-
-        if self.last_idx + self.delay < self.cur_idx and self.cur_idx > self.mapping_params.warmup:
-            # self.last_idx += 1
-            # self.info(f"\nStarting frame: {self.last_idx}. Gaussians: {self.gaussians.get_xyz.shape[0]}. Video at {self.cur_idx}")
->>>>>>> 6dcdc725
-
-            self.get_new_cameras()  # Add new cameras
-            self.info(f"Added {len(self.new_cameras)} new cameras: {[cam.uid for cam in self.new_cameras]}")
-            self.frame_updater()  # Filter cameras
-
-            for cam in self.new_cameras:
-                if not self.initialized:
-                    self.initialized = True
-                    self.gaussians.extend_from_pcd_seq(cam, cam.uid, init=True)
-                    self.info(f"Initialized with {self.gaussians.get_xyz.shape[0]} gaussians")
-                else:
-                    n_g = self.gaussians.get_xyz.shape[0]
-                    self.gaussians.extend_from_pcd_seq(cam, cam.uid, init=False)
-                    self.info(f"Added {self.gaussians.get_xyz.shape[0] - n_g} gaussians based on view {cam.uid}")
-
-            # Optimze gaussians
-            for iter in range(self.mapping_params.mapping_iters):
-                frames = self.select_keyframes()[0] + self.new_cameras
-                loss = self.mapping_step(iter, frames, self.pruning_params.mapping, densify=True, optimize_poses=False)
-                self.loss_list.append(loss / len(frames))
-
-<<<<<<< HEAD
-            # for param_group in self.gaussians.optimizer.param_groups:
-            #     if param_group["name"] == "xyz":
-            #         print(param_group["lr"])
-
-            if self.last_idx % 1 == 0 and self.last_idx > self.n_last_frames:
-                self.final_covisibility()
-                
-                
-=======
->>>>>>> 6dcdc725
-            # Update visualization
-            if self.use_gui:
-                self.q_main2vis.put(
-                    gui_utils.GaussianPacket(
-                        gaussians=clone_obj(self.gaussians),
-                        current_frame=cam,
-                        keyframes=self.cameras,  # TODO: only pass cameras that got updated
-                        kf_window=None,
-                        gtcolor=cam.original_image,
-                        gtdepth=cam.depth.detach().cpu().numpy(),
-                    )
-                )
-
-<<<<<<< HEAD
-=======
-            msg = "Frame: {}. Gaussians: {}. Video at {}".format(
-                cam.uid, self.gaussians.get_xyz.shape[0], self.cur_idx
-            )
-            self.info(msg)
->>>>>>> 6dcdc725
-
-            # Save renders
-            if self.mapping_params.save_renders and cam.uid % 5 == 0:
-                self.save_render(cam, f"{self.output}/renders/mapping/{cam.uid}.png")
-
-            self.cameras += self.new_cameras
-            self.new_cameras = []
-
-<<<<<<< HEAD
-        elif the_end and self.last_idx == self.cur_idx - self.delay:
-            self.info("Mapping refinement starting")
-            self.final_covisibility(threshold=3)
-
-            for iter in range(self.mapping_params.refinement_iters):
-                loss = self.mapping_step(
-                    iter,
-                    self.cameras,
-                    self.pruning_params.refinement,
-                    densify=False,
-                    optimize_poses=self.mapping_params.optimize_poses,
-                )
-                self.loss_list.append(loss / len(self.cameras))
-
-                if self.use_gui:
-                    self.q_main2vis.put(
-                        gui_utils.GaussianPacket(
-                            gaussians=clone_obj(self.gaussians),
-                        )
-                    )
-            self.info("Mapping refinement finished")
-
-            if self.use_gui:
-                    self.q_main2vis.put(
-                        gui_utils.GaussianPacket(
-                            gaussians=clone_obj(self.gaussians),
-                        )
-                    )
-
-
-            self.gaussians.save_ply(f"{self.output}/mesh/final_{self.mode}.ply")
-            self.info(f"Mesh saved at {self.output}/mesh/final_{self.mode}.ply")
-
-            if self.mapping_params.save_renders:
-                for cam in self.cameras:
-                    self.save_render(cam, f"{self.output}/renders/final/{cam.uid}.png")
-
-            fig, ax = plt.subplots()
-            ax.set_title("Loss per frame evolution")
-            ax.set_yscale("log")
-            ax.plot(self.loss_list)
-            plt.savefig(f"{self.output}/all_loss_{self.mode}.png")
-
-
-            fig, ax = plt.subplots()
-            ax.set_yscale("log")
-            ax.set_title(f"Mode: {self.mode}. Optimize poses: {self.mapping_params.optimize_poses}. Gaussians: {self.gaussians.get_xyz.shape[0]}")
-            ax.plot(self.loss_list[-self.mapping_params.refinement_iters:])
-            plt.savefig(f"{self.output}/refinement_loss_{self.mode}.png")
-
-            self.info(f"Final loss: {self.loss_list[-1]}")
-
-            if self.cfg.slam.evaluate:
-                ## export the cameras and gaussians to the terminate process
-                self.mapping_queue.put(
-                    gui_utils.EvaluatePacket(
-                        pipeline_params=self.pipeline_params,
-                        cameras=self.cameras,
-                        gaussians=clone_obj(self.gaussians),
-                        background=self.background,
-                    )
-                )
-
-            return True
-        
-=======
-        elif the_end and self.last_idx + self.delay == self.cur_idx:
-            self._last_call(mapping_queue=mapping_queue,received_item=received_item)
-            return True
->>>>>>> 6dcdc725
+    
+
