import os
from copy import deepcopy
from typing import List, Dict
from termcolor import colored

import torch
import torch.multiprocessing as mp
import open3d as o3d
import numpy as np
import cv2
import matplotlib.pyplot as plt

from .gaussian_splatting.gui import gui_utils, slam_gui
from .gaussian_splatting.gaussian_renderer import render
from .gaussian_splatting.scene.gaussian_model import GaussianModel
from .gaussian_splatting.utils.graphics_utils import getProjectionMatrix2, getWorld2View2, focal2fov
from .gaussian_splatting.multiprocessing_utils import clone_obj
from .gaussian_splatting.camera_utils import Camera
from .gaussian_splatting.pose_utils import update_pose

import droid_backends


"""
Mapping based on 3D Gaussian Splatting. 
We create new Gaussians based on incoming new views and optimize them for dense photometric consistency. 
Since they are initialized with the 3D locations of a VSLAM system, this process converges really fast. 

NOTE this could a be standalone SLAM system itself, but we use it on top of an optical flow based SLAM system.
"""


class GaussianMapper(object):
    """
    SLAM from Rendering with 3D Gaussian Splatting.
    """

<<<<<<< HEAD
    def __init__(self, cfg, slam, gui_qs=None):
        self.cfg = cfg
=======
    def __init__(self, cfg, slam):
>>>>>>> cdfafcc8
        self.slam = slam
        self.video = slam.video
        self.device = cfg.device
        self.mode = cfg.mode
        self.evaluate = cfg.evaluate
        self.output = slam.output
        self.delay = cfg.mapping.delay  # Delay between tracking and mapping
        self.refinement_iters = cfg.mapping.refinement_iters
        self.mapping_iters = cfg.mapping.mapping_iters
        self.use_gui = cfg.mapping.use_gui
        self.save_renders = cfg.mapping.save_renders
        self.warmup = max(cfg.mapping.warmup, cfg.tracking.warmup)
        self.batch_mode = cfg.mapping.batch_mode  # Take a batch of all unupdated frames at once

        self.optimize_poses = cfg.mapping.optimize_poses
        self.opt_params = cfg.mapping.opt_params
        self.pipeline_params = cfg.mapping.pipeline_params
<<<<<<< HEAD
        self.pruning_params = cfg.mapping.pruning
        self.mapping_params = cfg.mapping
        self.loss_params = cfg.mapping.loss
        self.filter_params = cfg.mapping.filter
        self.delay = 3 # Delay between tracking and mapping
        
        self.use_spherical_harmonics = False
        self.model_params.sh_degree = 3 if self.use_spherical_harmonics else 0
=======
        self.kf_mng_params = cfg.mapping.keyframes
        # Always take n last frames from current index and optimize additional random frames globally
        self.n_last_frames = self.kf_mng_params.n_last_frames
        self.n_rand_frames = self.kf_mng_params.n_rand_frames

        self.filter_uncertainty = cfg.mapping.filter_uncertainty
        self.filter_multiview = cfg.mapping.filter_multiview

        self.loss_params = cfg.mapping.loss
>>>>>>> cdfafcc8

        self.sh_degree = 3 if cfg.mapping.use_spherical_harmonics else 0
        self.gaussians = GaussianModel(self.sh_degree, config=cfg.mapping.input)
        self.gaussians.init_lr(cfg.mapping.init_lr)
        self.gaussians.training_setup(self.opt_params)

        bg_color = [1, 1, 1]  # White background
        self.background = torch.tensor(bg_color, dtype=torch.float32, device="cuda")

<<<<<<< HEAD
        if gui_qs is not None:
            self.q_main2vis, self.q_vis2main = gui_qs
            self.use_gui = True
        else:
            self.use_gui = False

=======
        # Only use the GUI when running mapping and not evaluating
        if cfg.run_mapping and self.use_gui and not self.evaluate:
            self.q_main2vis = mp.Queue()
            self.q_vis2main = mp.Queue()
            self.params_gui = gui_utils.ParamsGUI(
                pipe=self.pipeline_params,
                background=self.background,
                gaussians=self.gaussians,
                q_main2vis=self.q_main2vis,
                q_vis2main=self.q_vis2main,
            )
            gui_process = mp.Process(target=slam_gui.run, args=(self.params_gui,))
            gui_process.start()
            self.info("GUI process started!")
>>>>>>> cdfafcc8

        self.cameras = []
        self.new_cameras = []
        self.loss_list = []
        self.last_idx = 0
        self.initialized = False
        self.projection_matrix = None

<<<<<<< HEAD
        self.n_last_frames = self.cfg.mapping.optimize_last
        self.n_rand_frames = self.cfg.mapping.optimize_rand

        self.show_filtered = False


    def info(self, msg: str):
        print(colored("[Gaussian Mapper] " + msg, "magenta"))


    def get_new_cameras(self):
        """
        Get all new cameras from the video.
        """
        with self.video.get_lock():
            for idx in range(self.last_idx, self.cur_idx - self.delay):
                color, depth, c2w, _, _ = self.video.get_mapping_item(idx, self.device)
                color = color.permute(2, 0, 1)
                intrinsics = self.video.intrinsics[0] * self.video.scale_factor
                cam = self.camera_from_frame(idx, color, depth, intrinsics, c2w)
                cam.update_RT(cam.R_gt, cam.T_gt) # Assuming we found the best pose in tracking

                self.new_cameras.append(cam)
                if len(self.new_cameras) >= self.mapping_params.max_cameras:
                    return
        
=======
    def info(self, msg: str):
        print(colored("[Gaussian Mapper] " + msg, "magenta"))

    def depth_filter(self, idx: int, count_thresh: int = 2, bin_thresh: float = 0.1, min_disp_thresh: float = 0.01):
        """Check for consistency of part of the video"""

        with self.video.get_lock():
            poses = torch.index_select(self.video.poses, 0, idx)
            if self.video.upsampled:
                disps = torch.index_select(self.video.disps_up, 0, idx)
                intrinsics = self.video.intrinsics[0] * self.video.scale_factor
            else:
                disps = torch.index_select(self.video.disps, 0, idx)
                intrinsics = self.video.intrinsics[0]

            thresh = bin_thresh * torch.ones_like(disps.mean(dim=[1, 2]))
            count = droid_backends.depth_filter(poses, disps, intrinsics, idx, thresh)

        # Only take pixels where multiple points are consistent across views and they do not have an outlier disparity
        mask = (count >= count_thresh) & (disps > min_disp_thresh * disps.mean(dim=[1, 2], keepdim=True))
        return mask

    def camera_from_gt(self, queue: mp.Queue):
        """Extract a frame from the Queue and use the gt pose for creation"""
        idx_raw, image_raw, depth_raw, intrinsic_raw, gt_pose_raw = queue.get()
        idx = deepcopy(idx_raw)
        image, depth = image_raw.clone().squeeze().to(self.device), depth_raw.clone().to(self.device)
        intrinsic, gt_pose = intrinsic_raw.clone().to(self.device), gt_pose_raw.clone().to(self.device)

        # Always release objects passed from a mp.Queue after cloning!
        del idx_raw
        del image_raw
        del depth_raw
        del intrinsic_raw
        del gt_pose_raw
        return self.camera_from_frame(idx, image, depth, intrinsic, gt_pose)

    def camera_from_video(self, idx):
        """Extract Camera objects from a part of the video."""
        self.video.filter_map(
            min_count=self.kf_mng_params.filter.mv_count_thresh, bin_thresh=self.kf_mng_params.filter.bin_thresh
        )
        color, depth, intrinsics, c2w, _ = self.video.get_mapping_item(idx, self.device)
        return self.camera_from_frame(idx, color, depth, intrinsics, c2w)

>>>>>>> cdfafcc8
    def camera_from_frame(
        self, idx: int, image: torch.Tensor, depth: torch.Tensor, intrinsic: torch.Tensor, gt_pose: torch.Tensor
    ):
        """Given the image, depth, intrinsic and pose, creates a Camera object."""
        fx, fy, cx, cy = intrinsic

        height, width = image.shape[1:]
        gt_pose = torch.linalg.inv(gt_pose)  # They invert the poses in the dataloader
        znear = 0.01
        zfar = 1000.0  # TODO make this configurable?
        fovx = focal2fov(fx, width)
        fovy = focal2fov(fy, height)

        if self.projection_matrix is None:
            self.projection_matrix = (
                getProjectionMatrix2(znear, zfar, cx, cy, fx, fy, width, height).transpose(0, 1).to(self.device)
            )

        return Camera(
            idx,
            image,
            depth,
            gt_pose,
            self.projection_matrix,
            fx,
            fy,
            cx,
            cy,
            fovx,
            fovy,
            height,
            width,
            device=self.device,
        )

    def get_new_cameras(self):
        """Get all new cameras from the video."""
        if self.batch_mode:
            to_add = range(self.last_idx, self.cur_idx - self.delay)
            to_add = to_add[: self.kf_mng_params.default_batch_size]
        else:
            to_add = range(self.last_idx, self.cur_idx - self.delay)

        for idx in to_add:
            color, depth, intrinsics, c2w, _ = self.video.get_mapping_item(idx, self.device)
            color = color.permute(2, 0, 1)

            cam = self.camera_from_frame(idx, color, depth, intrinsics, c2w)
            cam.update_RT(cam.R_gt, cam.T_gt)  # Assuming we found the best pose in tracking
            self.new_cameras.append(cam)

    def pose_optimizer(self, frames: List):
        """Creates an optimizer for the camera poses for all provided frames."""
        opt_params = []
        for cam in frames:
            opt_params.append(
                {"params": [cam.cam_rot_delta], "lr": self.opt_params.cam_rot_delta, "name": "rot_{}".format(cam.uid)}
            )
            opt_params.append(
                {
                    "params": [cam.cam_trans_delta],
                    "lr": self.opt_params.cam_trans_delta,
                    "name": "trans_{}".format(cam.uid),
                }
            )
            opt_params.append({"params": [cam.exposure_a], "lr": 0.01, "name": "exposure_a_{}".format(cam.uid)})
            opt_params.append({"params": [cam.exposure_b], "lr": 0.01, "name": "exposure_b_{}".format(cam.uid)})

        return torch.optim.Adam(opt_params)

<<<<<<< HEAD
    def depth_filter(self, idx: int):
        """
        Gets the video and the time idex and returns the mask.


        NOTE andrei: Tried:
        -setting the cuda device to 1
        -set the debug flags in bashrc
        -using clone_obj
        -checked the locking for dirty_index
        -if you access poses or disps_up or poses directly you get the error
        -setting torch.backends.cudnn.benmark = False
        -tried running it on cpu (got another error Input type (c10::Half) and bias type (float) should be the same)
        """

        # TODO why doesnt it work only with one index?
        with self.video.get_lock():
            (dirty_index,) = torch.where(self.video.mapping_dirty.clone())
            dirty_index = dirty_index

        device = self.video.device
        poses = torch.index_select(self.video.poses, 0, dirty_index)
        disps = torch.index_select(self.video.disps_up, 0, dirty_index)
        thresh = 0.1 * torch.ones_like(disps.mean(dim=[1, 2]))
        intrinsics = self.video.intrinsics[0] * self.video.scale_factor
        count = droid_backends.depth_filter(poses, disps, intrinsics, dirty_index, thresh)

        mask = (count >= 1) & (disps > 0.05 * disps.mean(dim=[1, 2], keepdim=True))

        self.info(f"Valid points: {100* mask.sum()/mask.numel()} %")
        return mask

=======
>>>>>>> cdfafcc8
    def frame_updater(self):
        """Gets the list of frames and updates the depth and pose based on the video."""
        all_cameras = self.cameras + self.new_cameras
        all_idxs = torch.tensor([cam.uid for cam in all_cameras]).long().to(self.device)

        with self.video.get_lock():
            (dirty_index,) = torch.where(self.video.mapping_dirty.clone())
<<<<<<< HEAD
            dirty_index = dirty_index[dirty_index < self.last_idx]

            poses = torch.index_select(self.video.poses.detach(), dim=0, index=all_idxs)
            disps = torch.index_select(self.video.disps_up.detach(), dim=0, index=all_idxs)
            intrinsics = self.video.intrinsics[0] * self.video.scale_factor

        #self.info(f"Updating frames {dirty_index}")

        depths = 1 / (disps + 1e-7)

        if self.filter_params.filter_depth:
            thresh = self.filter_params.neighbor_th * torch.ones_like(disps.mean(dim=[1, 2]))
            count = droid_backends.depth_filter(poses, disps, intrinsics, all_idxs, thresh)
            mask = (count >= self.filter_params.neighbor_count) \
                    & (disps > self.filter_params.disp_th * disps.mean(dim=[1, 2], keepdim=True))
            depths = depths * mask

        for idx in dirty_index:

            # if mask[idx].sum() == 0:
            #     self.info(" \n\n No valid points in frame \n\n", idx)
            #self.info(f"Frame {idx}: filtered {100*(1 - mask[idx].sum() / mask[idx].numel()):.2f}% of the points")
            _, _, c2w, _, _ = self.video.get_mapping_item(idx, self.device)
=======
            dirty_index = dirty_index[dirty_index < self.cur_idx - self.delay]
        # Only update already inserted cameras
        to_update = dirty_index[torch.isin(dirty_index, all_idxs)]

        self.info(f"Updating frames {to_update}")
        for idx in to_update:
            _, depth, _, c2w, _ = self.video.get_mapping_item(idx, self.device)
>>>>>>> cdfafcc8
            cam = all_cameras[idx]
            w2c = torch.inverse(c2w)
            R = w2c[:3, :3].unsqueeze(0).detach()
            T = w2c[:3, 3].detach()
            cam.depth = depth.detach()
            cam.update_RT(R, T)

        self.video.mapping_dirty[to_update] = False

    def plot_centers(self) -> None:
        """Plot the optimized 3D Gaussians as a point cloud"""
        means = self.gaussians.get_xyz.detach().cpu().numpy()
        rgb = self.gaussians.get_features[:, 0, :].detach().cpu().numpy()
        rgb = (rgb - rgb.min()) / (rgb.max() - rgb.min())
        pcd = o3d.geometry.PointCloud()
        pcd.points = o3d.utility.Vector3dVector(means)
        pcd.colors = o3d.utility.Vector3dVector(rgb)
        o3d.visualization.draw_geometries([pcd])

    def save_render(self, cam: Camera, render_path: str) -> None:
        """Save a rendered frame"""
        render_pkg = render(cam, self.gaussians, self.pipeline_params, self.background)
        rgb = np.uint8(255 * render_pkg["render"].detach().cpu().numpy().transpose(1, 2, 0))
        bgr = cv2.cvtColor(rgb, cv2.COLOR_RGB2BGR)
        cv2.imwrite(render_path, bgr)

    def mapping_step(
        self, iter: int, frames: List[Camera], kf_mng_params: Dict, densify: bool = True, optimize_poses: bool = False
    ) -> float:
        """
        Takes the list of selected keyframes to optimize and performs one step of the mapping optimization.
        """
<<<<<<< HEAD
        if self.mapping_params.optimize_poses:
            pose_optimizer = self.pose_optimizer(frames)
        loss = 0
=======
        if optimize_poses:
            pose_optimizer = self.pose_optimizer(self.cameras)

        # Sanity check when we dont have anything to optimize
        if self.gaussians.get_xyz.shape[0] == 0:
            return 0.0

        loss = 0.0
>>>>>>> cdfafcc8
        self.occ_aware_visibility = {}
        for view in frames:

            render_pkg = render(view, self.gaussians, self.pipeline_params, self.background)
            # NOTE chen: this can be None when self.gaussians is 0. This could happen in some cases
            if render_pkg is None:
                continue
            visibility_filter, viewspace_point_tensor = render_pkg["visibility_filter"], render_pkg["viewspace_points"]
            image, radii, depth = render_pkg["render"], render_pkg["radii"], render_pkg["depth"]
            opacity, n_touched = render_pkg["opacity"], render_pkg["n_touched"]

            loss += self.mapping_loss(image, depth, view)
<<<<<<< HEAD
            if self.last_idx - view.uid <= self.n_last_frames: # Only update visibility for the last n frames
                self.occ_aware_visibility[view.uid] = (n_touched > 0).long()
=======
            # TODO chen: why do we need this?
            # Only take into account last frames and not random ones
            # if self.last_idx - view.uid < self.n_last_frames:
            self.occ_aware_visibility[view.uid] = (n_touched > 0).long()
>>>>>>> cdfafcc8

        # Regularize scale changes of the Gaussians
        scaling = self.gaussians.get_scaling
        isotropic_loss = torch.abs(scaling - scaling.mean(dim=1).view(-1, 1))
<<<<<<< HEAD
        loss += self.loss_params.isotropic * len(frames) * isotropic_loss.mean() 
=======
        loss += self.loss_params.beta * len(frames) * isotropic_loss.mean()

>>>>>>> cdfafcc8
        loss.backward()

        with torch.no_grad():
            self.gaussians.max_radii2D[visibility_filter] = torch.max(
                self.gaussians.max_radii2D[visibility_filter],
                radii[visibility_filter],
            )

            if densify:
                self.gaussians.add_densification_stats(viewspace_point_tensor, visibility_filter)

<<<<<<< HEAD
            if self.last_idx > self.n_last_frames and (iter + 1) % self.pruning_params.prune_every == 0:
                if self.mode != "rgbd":
                    self.covisibility_pruning() # Covisibility based pruning for recently added gaussians 
                self.gaussians.densify_and_prune( # General pruning based on opacity and size + densification
                pruning_params.densify_grad_threshold,
                pruning_params.opacity_th,
                pruning_params.gaussian_extent,
                pruning_params.size_threshold,
                )
=======
            if self.last_idx > self.n_last_frames and (iter + 1) % self.kf_mng_params.prune_every == 0:
                self.prune_gaussians()  # Covisibility based pruning for recently added gaussians
                # self.gaussians.densify_and_prune(  # General pruning based on opacity and size + densification
                #     kf_mng_params.densify_grad_threshold,
                #     kf_mng_params.gaussian_th,
                #     kf_mng_params.gaussian_extent,
                #     kf_mng_params.size_threshold,
                # )
>>>>>>> cdfafcc8

            self.gaussians.optimizer.step()
            self.gaussians.optimizer.zero_grad()
            self.gaussians.update_learning_rate(10*self.last_idx) # Only taking keyframes, the update is to small

            if optimize_poses:
                pose_optimizer.step()
                pose_optimizer.zero_grad()
                for view in frames:
                    update_pose(view)

            return loss.item()

    def mapping_loss(self, image: torch.Tensor, depth: torch.Tensor, cam: Camera):
        """Compute a weighted l1 loss between i) the rendered image and the ground truth image and ii) the rendered depth and the ground truth depth.

        NOTE: the groundtruth depth here is the depth from the VSLAM system, not the external sensor depth!
        """

        alpha = self.loss_params.alpha
        rgb_boundary_threshold = self.loss_params.rgb_boundary_threshold

        gt_image, gt_depth = cam.original_image, cam.depth

        rgb_pixel_mask = (gt_image.sum(dim=0) > rgb_boundary_threshold).view(*depth.shape)
        depth_pixel_mask = (gt_depth > 0.01).view(*depth.shape)  # Only use valid depths for supervision

        image = (torch.exp(cam.exposure_a)) * image + cam.exposure_b
        l1_rgb = torch.abs(image * rgb_pixel_mask - gt_image * rgb_pixel_mask)
        l1_depth = torch.abs(depth * depth_pixel_mask - gt_depth * depth_pixel_mask)

        return alpha * l1_rgb.mean() + (1 - alpha) * l1_depth.mean()
<<<<<<< HEAD
    
    def covisibility_pruning(self):
=======

    def prune_gaussians(self):
>>>>>>> cdfafcc8
        """Covisibility based pruning"""

        new_frames = (self.cameras + self.new_cameras)[-self.n_last_frames :] 
        new_idx = [view.uid for view in new_frames]
        sorted_frames = sorted(new_idx, reverse=True)

        self.gaussians.n_obs.fill_(0)
        for _, visibility in self.occ_aware_visibility.items():
            self.gaussians.n_obs += visibility.cpu()

        # Gaussians added on the last prune_last frames
        mask = self.gaussians.unique_kfIDs >= sorted_frames[self.kf_mng_params.prune_last - 1]

        to_prune = torch.logical_and(self.gaussians.n_obs <= self.kf_mng_params.visibility_th, mask)
        self.gaussians.prune_points(to_prune.cuda())
        for idx in new_idx:
            self.occ_aware_visibility[idx] = self.occ_aware_visibility[idx][~to_prune]
        self.info(f"Covisibility based pruning removed {to_prune.sum()} gaussians")

<<<<<<< HEAD

    def final_covisibility(self, threshold:int=None):
        """
        Absolute covisibility based pruning. Removes all gaussians 
        that are not seen in at least final_visibility_th views.
        """

        self.occ_aware_visibility = {}
        for view in (self.cameras + self.new_cameras):
            render_pkg = render(view, self.gaussians, self.pipeline_params, self.background)
            self.occ_aware_visibility[view.uid] = (render_pkg["n_touched"] > 0).long()

        #print(self.occ_aware_visibility[1])
        self.gaussians.n_obs.fill_(0)
        for _, visibility in self.occ_aware_visibility.items():
            self.gaussians.n_obs += visibility.cpu()

        if threshold is None:
            threshold = self.pruning_params.final_visibility_th

        mask = self.gaussians.n_obs < threshold
        self.gaussians.prune_points(mask.cuda())
        self.info(f"Final pruning removed {mask.sum()} gaussians")
        

=======
>>>>>>> cdfafcc8
    def select_keyframes(self):
        """Select the last n1 frames and n2 other random frames from all."""
        if len(self.cameras) <= self.n_last_frames + self.n_rand_frames:
            keyframes = self.cameras
            keyframes_idx = np.arange(len(self.cameras))
        else:
            keyframes_idx = np.random.choice(len(self.cameras) - self.n_last_frames, self.n_rand_frames, replace=False)
            keyframes = self.cameras[-self.n_last_frames :] + [self.cameras[i] for i in keyframes_idx]
        return keyframes, keyframes_idx

    def _last_call(self, mapping_queue: mp.Queue, received_item: mp.Event):
        """Do one last refinement over the map"""

        self.info("\nMapping refinement starting")
<<<<<<< HEAD
        self.final_covisibility(threshold=3)
        for iter in range(self.mapping_params.refinement_iters):
=======
        for iter in range(self.refinement_iters):
>>>>>>> cdfafcc8
            loss = self.mapping_step(
                iter, self.cameras, self.kf_mng_params.refinement, densify=False, optimize_poses=self.optimize_poses
            )
            self.loss_list.append(loss / len(self.cameras))

            if self.use_gui:
<<<<<<< HEAD
                    self.q_main2vis.put(
                        gui_utils.GaussianPacket(
                            gaussians=clone_obj(self.gaussians),
                        )
=======
                self.q_main2vis.put_nowait(
                    gui_utils.GaussianPacket(
                        gaussians=clone_obj(self.gaussians),
                        keyframes=self.cameras,
>>>>>>> cdfafcc8
                    )
        self.info("Mapping refinement finished")

        self.gaussians.save_ply(f"{self.output}/mesh/final_{self.mode}.ply")
        self.info(f"Mesh saved at {self.output}/mesh/final_{self.mode}.ply")

        if self.save_renders:
            for cam in self.cameras:
                self.save_render(cam, f"{self.output}/renders/final/{cam.uid}.png")

<<<<<<< HEAD
        fig, ax = plt.subplots(2,1)
        ax[0].set_title("Loss per frame evolution")
        ax[0].set_yscale("log")
        ax[0].plot(self.loss_list)

        ax[1].set_yscale("log")
        ax[1].set_title(f"Mode: {self.mode}. Optimize poses: {self.mapping_params.optimize_poses}. Gaussians: {self.gaussians.get_xyz.shape[0]}")
        ax[1].plot(self.loss_list[-self.mapping_params.refinement_iters:])
=======
        fig, ax = plt.subplots()
        ax.set_yscale("log")
        ax.set_title(
            f"Mode: {self.mode}. Optimize poses: {self.optimize_poses}. Gaussians: {self.gaussians.get_xyz.shape[0]}"
        )
        ax.plot(self.loss_list[-self.refinement_iters :])
>>>>>>> cdfafcc8
        plt.savefig(f"{self.output}/loss_{self.mode}.png")

        self.info(f"Final mapping loss: {self.loss_list[-1]}")

        ## export the cameras and gaussians to the terminate process
        if self.evaluate:
            mapping_queue.put(
                gui_utils.EvaluatePacket(
                    pipeline_params=clone_obj(self.pipeline_params),
                    cameras=self.cameras[:],
                    gaussians=clone_obj(self.gaussians),
                    background=clone_obj(self.background),
                )
            )
            received_item.wait()  # Wait until the Packet got delivered

<<<<<<< HEAD
    def __call__(self, mapping_queue: mp.Queue,received_item: mp.Event, the_end=False):
        self.cur_idx = int(self.video.filtered_id.item()) 

        if self.cur_idx <= self.mapping_params.warmup: # Not starting mapping yet
            return
        
        if (self.last_idx < self.cur_idx - self.delay):
            
            msg = "Last frame: {}. Gaussians: {}. Video at {}".format(self.last_idx, self.gaussians.get_xyz.shape[0], self.cur_idx)
            self.info(msg)

            # Add all new cameras
            self.get_new_cameras()
            self.last_idx = self.new_cameras[-1].uid + 1

            self.info(f"Added {len(self.new_cameras)} new cameras: {[cam.uid for cam in self.new_cameras]}")
            # Filter depth and update pose for dirty and new cameras
            self.frame_updater() 
=======
    def __call__(self, mapping_queue: mp.Queue, received_item: mp.Event, the_end=False):

        # self.cur_idx = int(self.video.filtered_id.item())
        self.cur_idx = self.video.counter.value
        if self.last_idx + self.delay < self.cur_idx and self.cur_idx > self.warmup:

            # Filter map based on multiview_consistency and uncertainty
            # NOTE This could be improved by only filtering the new and existing cameras instead of video.mapping_dirty
            self.video.filter_map(
                min_count=self.kf_mng_params.filter.mv_count_thresh,
                bin_thresh=self.kf_mng_params.filter.bin_thresh,
                unc_threshold=self.kf_mng_params.filter.confidence_thresh,
                use_multiview_consistency=self.filter_multiview,
                use_uncertainty=self.filter_uncertainty,
            )

            # TODO chen: what happens if the map undergoes radical changes in the SLAM system?
            # e.g. a loop closure that rapidly changes the scale of the map
            # would this destory the Gaussians as well?
            self.get_new_cameras()  # Add new cameras
            self.info(f"Added {len(self.new_cameras)} new cameras: {[cam.uid for cam in self.new_cameras]}")
            self.frame_updater()  # Update all cameras with new information from SLAM system
>>>>>>> cdfafcc8

            for cam in self.new_cameras:
                if not self.initialized:
                    self.initialized = True
                    self.gaussians.extend_from_pcd_seq(cam, cam.uid, init=True)
                    self.info(f"Initialized with {self.gaussians.get_xyz.shape[0]} gaussians")
                else:
                    n_g = self.gaussians.get_xyz.shape[0]
                    self.gaussians.extend_from_pcd_seq(cam, cam.uid, init=False)
                    #self.info(f"Added {self.gaussians.get_xyz.shape[0] - n_g} gaussians based on view {cam.uid}")



            # We might have 0 Gaussians in some cases
            if self.gaussians.get_xyz.shape[0] == 0:
                return

            # Optimize gaussians
            for iter in range(self.mapping_iters):
                frames = self.select_keyframes()[0] + self.new_cameras
<<<<<<< HEAD

                loss = self.mapping_step(
                    iter, frames, self.pruning_params.mapping, densify=True, optimize_poses=False
=======
                loss = self.mapping_step(
                    iter, frames, self.kf_mng_params.mapping, densify=True, optimize_poses=self.optimize_poses
>>>>>>> cdfafcc8
                )
                self.loss_list.append(loss / len(frames))

            # for param_group in self.gaussians.optimizer.param_groups:
            #     if param_group["name"] == "xyz":
            #         print(param_group["lr"])

            if self.last_idx % 5 == 0 and self.last_idx > self.n_last_frames:
                self.final_covisibility()
                
                
            # Update visualization
            if self.use_gui:
<<<<<<< HEAD
                self.q_main2vis.put(
=======
                self.q_main2vis.put_nowait(
>>>>>>> cdfafcc8
                    gui_utils.GaussianPacket(
                        gaussians=clone_obj(self.gaussians),
                        current_frame=cam,
                        keyframes=self.cameras, # TODO: only pass cameras that got updated
                        # keyframe=cam,
                        kf_window=None,
                        gtcolor=cam.original_image,
                        gtdepth=cam.depth.detach().cpu().numpy(),
                    )
                )


            # Save renders
            if self.save_renders and cam.uid % 5 == 0:
                self.save_render(cam, f"{self.output}/renders/mapping/{cam.uid}.png")

<<<<<<< HEAD

=======
            # Keep track of added cameras
>>>>>>> cdfafcc8
            self.cameras += self.new_cameras
            self.new_cameras = []

        elif the_end and self.last_idx + self.delay == self.cur_idx:
<<<<<<< HEAD
            self._last_call(mapping_queue=mapping_queue,received_item=received_item)
            return True







    

=======
            self._last_call(mapping_queue=mapping_queue, received_item=received_item)
            return True
>>>>>>> cdfafcc8
<|MERGE_RESOLUTION|>--- conflicted
+++ resolved
@@ -35,12 +35,8 @@
     SLAM from Rendering with 3D Gaussian Splatting.
     """
 
-<<<<<<< HEAD
     def __init__(self, cfg, slam, gui_qs=None):
         self.cfg = cfg
-=======
-    def __init__(self, cfg, slam):
->>>>>>> cdfafcc8
         self.slam = slam
         self.video = slam.video
         self.device = cfg.device
@@ -58,16 +54,6 @@
         self.optimize_poses = cfg.mapping.optimize_poses
         self.opt_params = cfg.mapping.opt_params
         self.pipeline_params = cfg.mapping.pipeline_params
-<<<<<<< HEAD
-        self.pruning_params = cfg.mapping.pruning
-        self.mapping_params = cfg.mapping
-        self.loss_params = cfg.mapping.loss
-        self.filter_params = cfg.mapping.filter
-        self.delay = 3 # Delay between tracking and mapping
-        
-        self.use_spherical_harmonics = False
-        self.model_params.sh_degree = 3 if self.use_spherical_harmonics else 0
-=======
         self.kf_mng_params = cfg.mapping.keyframes
         # Always take n last frames from current index and optimize additional random frames globally
         self.n_last_frames = self.kf_mng_params.n_last_frames
@@ -77,7 +63,6 @@
         self.filter_multiview = cfg.mapping.filter_multiview
 
         self.loss_params = cfg.mapping.loss
->>>>>>> cdfafcc8
 
         self.sh_degree = 3 if cfg.mapping.use_spherical_harmonics else 0
         self.gaussians = GaussianModel(self.sh_degree, config=cfg.mapping.input)
@@ -87,29 +72,12 @@
         bg_color = [1, 1, 1]  # White background
         self.background = torch.tensor(bg_color, dtype=torch.float32, device="cuda")
 
-<<<<<<< HEAD
         if gui_qs is not None:
             self.q_main2vis, self.q_vis2main = gui_qs
             self.use_gui = True
         else:
             self.use_gui = False
 
-=======
-        # Only use the GUI when running mapping and not evaluating
-        if cfg.run_mapping and self.use_gui and not self.evaluate:
-            self.q_main2vis = mp.Queue()
-            self.q_vis2main = mp.Queue()
-            self.params_gui = gui_utils.ParamsGUI(
-                pipe=self.pipeline_params,
-                background=self.background,
-                gaussians=self.gaussians,
-                q_main2vis=self.q_main2vis,
-                q_vis2main=self.q_vis2main,
-            )
-            gui_process = mp.Process(target=slam_gui.run, args=(self.params_gui,))
-            gui_process.start()
-            self.info("GUI process started!")
->>>>>>> cdfafcc8
 
         self.cameras = []
         self.new_cameras = []
@@ -118,34 +86,6 @@
         self.initialized = False
         self.projection_matrix = None
 
-<<<<<<< HEAD
-        self.n_last_frames = self.cfg.mapping.optimize_last
-        self.n_rand_frames = self.cfg.mapping.optimize_rand
-
-        self.show_filtered = False
-
-
-    def info(self, msg: str):
-        print(colored("[Gaussian Mapper] " + msg, "magenta"))
-
-
-    def get_new_cameras(self):
-        """
-        Get all new cameras from the video.
-        """
-        with self.video.get_lock():
-            for idx in range(self.last_idx, self.cur_idx - self.delay):
-                color, depth, c2w, _, _ = self.video.get_mapping_item(idx, self.device)
-                color = color.permute(2, 0, 1)
-                intrinsics = self.video.intrinsics[0] * self.video.scale_factor
-                cam = self.camera_from_frame(idx, color, depth, intrinsics, c2w)
-                cam.update_RT(cam.R_gt, cam.T_gt) # Assuming we found the best pose in tracking
-
-                self.new_cameras.append(cam)
-                if len(self.new_cameras) >= self.mapping_params.max_cameras:
-                    return
-        
-=======
     def info(self, msg: str):
         print(colored("[Gaussian Mapper] " + msg, "magenta"))
 
@@ -191,7 +131,6 @@
         color, depth, intrinsics, c2w, _ = self.video.get_mapping_item(idx, self.device)
         return self.camera_from_frame(idx, color, depth, intrinsics, c2w)
 
->>>>>>> cdfafcc8
     def camera_from_frame(
         self, idx: int, image: torch.Tensor, depth: torch.Tensor, intrinsic: torch.Tensor, gt_pose: torch.Tensor
     ):
@@ -262,41 +201,6 @@
 
         return torch.optim.Adam(opt_params)
 
-<<<<<<< HEAD
-    def depth_filter(self, idx: int):
-        """
-        Gets the video and the time idex and returns the mask.
-
-
-        NOTE andrei: Tried:
-        -setting the cuda device to 1
-        -set the debug flags in bashrc
-        -using clone_obj
-        -checked the locking for dirty_index
-        -if you access poses or disps_up or poses directly you get the error
-        -setting torch.backends.cudnn.benmark = False
-        -tried running it on cpu (got another error Input type (c10::Half) and bias type (float) should be the same)
-        """
-
-        # TODO why doesnt it work only with one index?
-        with self.video.get_lock():
-            (dirty_index,) = torch.where(self.video.mapping_dirty.clone())
-            dirty_index = dirty_index
-
-        device = self.video.device
-        poses = torch.index_select(self.video.poses, 0, dirty_index)
-        disps = torch.index_select(self.video.disps_up, 0, dirty_index)
-        thresh = 0.1 * torch.ones_like(disps.mean(dim=[1, 2]))
-        intrinsics = self.video.intrinsics[0] * self.video.scale_factor
-        count = droid_backends.depth_filter(poses, disps, intrinsics, dirty_index, thresh)
-
-        mask = (count >= 1) & (disps > 0.05 * disps.mean(dim=[1, 2], keepdim=True))
-
-        self.info(f"Valid points: {100* mask.sum()/mask.numel()} %")
-        return mask
-
-=======
->>>>>>> cdfafcc8
     def frame_updater(self):
         """Gets the list of frames and updates the depth and pose based on the video."""
         all_cameras = self.cameras + self.new_cameras
@@ -304,39 +208,13 @@
 
         with self.video.get_lock():
             (dirty_index,) = torch.where(self.video.mapping_dirty.clone())
-<<<<<<< HEAD
-            dirty_index = dirty_index[dirty_index < self.last_idx]
-
-            poses = torch.index_select(self.video.poses.detach(), dim=0, index=all_idxs)
-            disps = torch.index_select(self.video.disps_up.detach(), dim=0, index=all_idxs)
-            intrinsics = self.video.intrinsics[0] * self.video.scale_factor
-
-        #self.info(f"Updating frames {dirty_index}")
-
-        depths = 1 / (disps + 1e-7)
-
-        if self.filter_params.filter_depth:
-            thresh = self.filter_params.neighbor_th * torch.ones_like(disps.mean(dim=[1, 2]))
-            count = droid_backends.depth_filter(poses, disps, intrinsics, all_idxs, thresh)
-            mask = (count >= self.filter_params.neighbor_count) \
-                    & (disps > self.filter_params.disp_th * disps.mean(dim=[1, 2], keepdim=True))
-            depths = depths * mask
-
-        for idx in dirty_index:
-
-            # if mask[idx].sum() == 0:
-            #     self.info(" \n\n No valid points in frame \n\n", idx)
-            #self.info(f"Frame {idx}: filtered {100*(1 - mask[idx].sum() / mask[idx].numel()):.2f}% of the points")
-            _, _, c2w, _, _ = self.video.get_mapping_item(idx, self.device)
-=======
             dirty_index = dirty_index[dirty_index < self.cur_idx - self.delay]
         # Only update already inserted cameras
         to_update = dirty_index[torch.isin(dirty_index, all_idxs)]
 
-        self.info(f"Updating frames {to_update}")
+        #self.info(f"Updating frames {to_update}")
         for idx in to_update:
             _, depth, _, c2w, _ = self.video.get_mapping_item(idx, self.device)
->>>>>>> cdfafcc8
             cam = all_cameras[idx]
             w2c = torch.inverse(c2w)
             R = w2c[:3, :3].unsqueeze(0).detach()
@@ -369,11 +247,6 @@
         """
         Takes the list of selected keyframes to optimize and performs one step of the mapping optimization.
         """
-<<<<<<< HEAD
-        if self.mapping_params.optimize_poses:
-            pose_optimizer = self.pose_optimizer(frames)
-        loss = 0
-=======
         if optimize_poses:
             pose_optimizer = self.pose_optimizer(self.cameras)
 
@@ -382,7 +255,6 @@
             return 0.0
 
         loss = 0.0
->>>>>>> cdfafcc8
         self.occ_aware_visibility = {}
         for view in frames:
 
@@ -395,25 +267,16 @@
             opacity, n_touched = render_pkg["opacity"], render_pkg["n_touched"]
 
             loss += self.mapping_loss(image, depth, view)
-<<<<<<< HEAD
-            if self.last_idx - view.uid <= self.n_last_frames: # Only update visibility for the last n frames
-                self.occ_aware_visibility[view.uid] = (n_touched > 0).long()
-=======
             # TODO chen: why do we need this?
             # Only take into account last frames and not random ones
-            # if self.last_idx - view.uid < self.n_last_frames:
-            self.occ_aware_visibility[view.uid] = (n_touched > 0).long()
->>>>>>> cdfafcc8
+            if self.last_idx - view.uid <= self.n_last_frames:
+                self.occ_aware_visibility[view.uid] = (n_touched > 0).long()
 
         # Regularize scale changes of the Gaussians
         scaling = self.gaussians.get_scaling
         isotropic_loss = torch.abs(scaling - scaling.mean(dim=1).view(-1, 1))
-<<<<<<< HEAD
-        loss += self.loss_params.isotropic * len(frames) * isotropic_loss.mean() 
-=======
         loss += self.loss_params.beta * len(frames) * isotropic_loss.mean()
 
->>>>>>> cdfafcc8
         loss.backward()
 
         with torch.no_grad():
@@ -425,30 +288,19 @@
             if densify:
                 self.gaussians.add_densification_stats(viewspace_point_tensor, visibility_filter)
 
-<<<<<<< HEAD
-            if self.last_idx > self.n_last_frames and (iter + 1) % self.pruning_params.prune_every == 0:
-                if self.mode != "rgbd":
-                    self.covisibility_pruning() # Covisibility based pruning for recently added gaussians 
+            if self.last_idx > self.n_last_frames and (iter + 1) % self.kf_mng_params.prune_every == 0:
+                # if self.mode != "rgbd":
+                #     self.covisibility_pruning() # Covisibility based pruning for recently added gaussians 
                 self.gaussians.densify_and_prune( # General pruning based on opacity and size + densification
-                pruning_params.densify_grad_threshold,
-                pruning_params.opacity_th,
-                pruning_params.gaussian_extent,
-                pruning_params.size_threshold,
+                kf_mng_params.densify_grad_threshold,
+                kf_mng_params.opacity_th,
+                kf_mng_params.gaussian_extent,
+                kf_mng_params.size_threshold,
                 )
-=======
-            if self.last_idx > self.n_last_frames and (iter + 1) % self.kf_mng_params.prune_every == 0:
-                self.prune_gaussians()  # Covisibility based pruning for recently added gaussians
-                # self.gaussians.densify_and_prune(  # General pruning based on opacity and size + densification
-                #     kf_mng_params.densify_grad_threshold,
-                #     kf_mng_params.gaussian_th,
-                #     kf_mng_params.gaussian_extent,
-                #     kf_mng_params.size_threshold,
-                # )
->>>>>>> cdfafcc8
 
             self.gaussians.optimizer.step()
             self.gaussians.optimizer.zero_grad()
-            self.gaussians.update_learning_rate(10*self.last_idx) # Only taking keyframes, the update is to small
+            self.gaussians.update_learning_rate(10*self.last_idx) # TODO leon: Only taking keyframes, the update is to small
 
             if optimize_poses:
                 pose_optimizer.step()
@@ -477,13 +329,8 @@
         l1_depth = torch.abs(depth * depth_pixel_mask - gt_depth * depth_pixel_mask)
 
         return alpha * l1_rgb.mean() + (1 - alpha) * l1_depth.mean()
-<<<<<<< HEAD
     
     def covisibility_pruning(self):
-=======
-
-    def prune_gaussians(self):
->>>>>>> cdfafcc8
         """Covisibility based pruning"""
 
         new_frames = (self.cameras + self.new_cameras)[-self.n_last_frames :] 
@@ -503,12 +350,11 @@
             self.occ_aware_visibility[idx] = self.occ_aware_visibility[idx][~to_prune]
         self.info(f"Covisibility based pruning removed {to_prune.sum()} gaussians")
 
-<<<<<<< HEAD
-
-    def final_covisibility(self, threshold:int=None):
+
+    def abs_visibility_prune(self, threshold:int=None):
         """
         Absolute covisibility based pruning. Removes all gaussians 
-        that are not seen in at least final_visibility_th views.
+        that are not seen in at least abs_visibility_th views.
         """
 
         self.occ_aware_visibility = {}
@@ -522,15 +368,13 @@
             self.gaussians.n_obs += visibility.cpu()
 
         if threshold is None:
-            threshold = self.pruning_params.final_visibility_th
+            threshold = self.kf_mng_params.abs_visibility_th
 
         mask = self.gaussians.n_obs < threshold
         self.gaussians.prune_points(mask.cuda())
-        self.info(f"Final pruning removed {mask.sum()} gaussians")
+        self.info(f"Absolute visibility pruning removed {mask.sum()} gaussians")
         
 
-=======
->>>>>>> cdfafcc8
     def select_keyframes(self):
         """Select the last n1 frames and n2 other random frames from all."""
         if len(self.cameras) <= self.n_last_frames + self.n_rand_frames:
@@ -545,30 +389,20 @@
         """Do one last refinement over the map"""
 
         self.info("\nMapping refinement starting")
-<<<<<<< HEAD
-        self.final_covisibility(threshold=3)
-        for iter in range(self.mapping_params.refinement_iters):
-=======
+        self.abs_visibility_prune(threshold=3)
         for iter in range(self.refinement_iters):
->>>>>>> cdfafcc8
             loss = self.mapping_step(
                 iter, self.cameras, self.kf_mng_params.refinement, densify=False, optimize_poses=self.optimize_poses
             )
-            self.loss_list.append(loss / len(self.cameras))
+            self.loss_list.append(loss / len(self.cameras)) # Average loss per frame
 
             if self.use_gui:
-<<<<<<< HEAD
-                    self.q_main2vis.put(
-                        gui_utils.GaussianPacket(
-                            gaussians=clone_obj(self.gaussians),
-                        )
-=======
                 self.q_main2vis.put_nowait(
                     gui_utils.GaussianPacket(
                         gaussians=clone_obj(self.gaussians),
                         keyframes=self.cameras,
->>>>>>> cdfafcc8
                     )
+                )
         self.info("Mapping refinement finished")
 
         self.gaussians.save_ply(f"{self.output}/mesh/final_{self.mode}.ply")
@@ -578,23 +412,14 @@
             for cam in self.cameras:
                 self.save_render(cam, f"{self.output}/renders/final/{cam.uid}.png")
 
-<<<<<<< HEAD
         fig, ax = plt.subplots(2,1)
         ax[0].set_title("Loss per frame evolution")
         ax[0].set_yscale("log")
         ax[0].plot(self.loss_list)
 
         ax[1].set_yscale("log")
-        ax[1].set_title(f"Mode: {self.mode}. Optimize poses: {self.mapping_params.optimize_poses}. Gaussians: {self.gaussians.get_xyz.shape[0]}")
-        ax[1].plot(self.loss_list[-self.mapping_params.refinement_iters:])
-=======
-        fig, ax = plt.subplots()
-        ax.set_yscale("log")
-        ax.set_title(
-            f"Mode: {self.mode}. Optimize poses: {self.optimize_poses}. Gaussians: {self.gaussians.get_xyz.shape[0]}"
-        )
-        ax.plot(self.loss_list[-self.refinement_iters :])
->>>>>>> cdfafcc8
+        ax[1].set_title(f"Mode: {self.mode}. Gaussians: {self.gaussians.get_xyz.shape[0]}")
+        ax[1].plot(self.loss_list[-self.refinement_iters:])
         plt.savefig(f"{self.output}/loss_{self.mode}.png")
 
         self.info(f"Final mapping loss: {self.loss_list[-1]}")
@@ -611,26 +436,6 @@
             )
             received_item.wait()  # Wait until the Packet got delivered
 
-<<<<<<< HEAD
-    def __call__(self, mapping_queue: mp.Queue,received_item: mp.Event, the_end=False):
-        self.cur_idx = int(self.video.filtered_id.item()) 
-
-        if self.cur_idx <= self.mapping_params.warmup: # Not starting mapping yet
-            return
-        
-        if (self.last_idx < self.cur_idx - self.delay):
-            
-            msg = "Last frame: {}. Gaussians: {}. Video at {}".format(self.last_idx, self.gaussians.get_xyz.shape[0], self.cur_idx)
-            self.info(msg)
-
-            # Add all new cameras
-            self.get_new_cameras()
-            self.last_idx = self.new_cameras[-1].uid + 1
-
-            self.info(f"Added {len(self.new_cameras)} new cameras: {[cam.uid for cam in self.new_cameras]}")
-            # Filter depth and update pose for dirty and new cameras
-            self.frame_updater() 
-=======
     def __call__(self, mapping_queue: mp.Queue, received_item: mp.Event, the_end=False):
 
         # self.cur_idx = int(self.video.filtered_id.item())
@@ -651,9 +456,10 @@
             # e.g. a loop closure that rapidly changes the scale of the map
             # would this destory the Gaussians as well?
             self.get_new_cameras()  # Add new cameras
+            self.last_idx = self.new_cameras[-1].uid + 1
+
             self.info(f"Added {len(self.new_cameras)} new cameras: {[cam.uid for cam in self.new_cameras]}")
             self.frame_updater()  # Update all cameras with new information from SLAM system
->>>>>>> cdfafcc8
 
             for cam in self.new_cameras:
                 if not self.initialized:
@@ -671,17 +477,11 @@
             if self.gaussians.get_xyz.shape[0] == 0:
                 return
 
-            # Optimize gaussians
+            # Optimize  gaussians
             for iter in range(self.mapping_iters):
                 frames = self.select_keyframes()[0] + self.new_cameras
-<<<<<<< HEAD
-
-                loss = self.mapping_step(
-                    iter, frames, self.pruning_params.mapping, densify=True, optimize_poses=False
-=======
                 loss = self.mapping_step(
                     iter, frames, self.kf_mng_params.mapping, densify=True, optimize_poses=self.optimize_poses
->>>>>>> cdfafcc8
                 )
                 self.loss_list.append(loss / len(frames))
 
@@ -689,17 +489,13 @@
             #     if param_group["name"] == "xyz":
             #         print(param_group["lr"])
 
-            if self.last_idx % 5 == 0 and self.last_idx > self.n_last_frames:
-                self.final_covisibility()
+            if self.last_idx % 1 == 0 and self.last_idx > self.n_last_frames:
+                self.abs_visibility_prune()
                 
                 
             # Update visualization
             if self.use_gui:
-<<<<<<< HEAD
-                self.q_main2vis.put(
-=======
                 self.q_main2vis.put_nowait(
->>>>>>> cdfafcc8
                     gui_utils.GaussianPacket(
                         gaussians=clone_obj(self.gaussians),
                         current_frame=cam,
@@ -716,28 +512,20 @@
             if self.save_renders and cam.uid % 5 == 0:
                 self.save_render(cam, f"{self.output}/renders/mapping/{cam.uid}.png")
 
-<<<<<<< HEAD
-
-=======
             # Keep track of added cameras
->>>>>>> cdfafcc8
             self.cameras += self.new_cameras
             self.new_cameras = []
 
-        elif the_end and self.last_idx + self.delay == self.cur_idx:
-<<<<<<< HEAD
-            self._last_call(mapping_queue=mapping_queue,received_item=received_item)
-            return True
-
-
-
-
-
-
-
-    
-
-=======
+
+        
+        elif the_end and self.last_idx + self.delay >= self.cur_idx:
             self._last_call(mapping_queue=mapping_queue, received_item=received_item)
             return True
->>>>>>> cdfafcc8
+
+
+
+
+
+
+    
+
