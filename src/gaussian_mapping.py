from munch import munchify
import torch
import time
import numpy as np
import torch.multiprocessing as mp
import open3d as o3d
import cv2
import matplotlib.pyplot as plt

from .gaussian_splatting.gui import gui_utils, slam_gui
from .gaussian_splatting.gaussian_renderer import render
from .gaussian_splatting.scene.gaussian_model import GaussianModel
from .gaussian_splatting.utils.graphics_utils import getProjectionMatrix2, getWorld2View2, focal2fov
from .gaussian_splatting.multiprocessing_utils import clone_obj
from .gaussian_splatting.camera_utils import Camera
from .gaussian_splatting.pose_utils import update_pose

import droid_backends


def plot_3d(rgb: torch.Tensor, depth: torch.Tensor):
    """Use Open3d to plot the 3D point cloud from the monocular depth and input image."""

    def get_calib_heuristic(ht: int, wd: int) -> np.ndarray:
        """On in-the-wild data we dont have any calibration file.
        Since we optimize this calibration as well, we can start with an initial guess
        using the heuristic from DeepV2D and other papers"""
        cx, cy = wd // 2, ht // 2
        fx, fy = wd * 1.2, wd * 1.2
        return fx, fy, cx, cy

    rgb = np.asarray(rgb.cpu())
    depth = np.asarray(depth.cpu())
    invalid = (depth < 0.001).flatten()
    # Get 3D point cloud from depth map
    depth = depth.squeeze()
    h, w = depth.shape
    x, y = np.meshgrid(np.arange(w), np.arange(h))
    x = x.flatten()
    y = y.flatten()
    depth = depth.flatten()
    # Convert to 3D points
    fx, fy, cx, cy = get_calib_heuristic(h, w)
    # Unproject
    x3 = (x - cx) * depth / fx
    y3 = (y - cy) * depth / fy
    z3 = depth
    # Convert to Open3D format
    xyz = np.stack([x3, y3, z3], axis=1)
    rgb = np.stack([rgb[0, :, :].flatten(), rgb[1, :, :].flatten(), rgb[2, :, :].flatten()], axis=1)
    depth = depth[~invalid]
    xyz = xyz[~invalid]
    rgb = rgb[~invalid]
    pcd = o3d.geometry.PointCloud()
    pcd.points = o3d.utility.Vector3dVector(xyz)
    pcd.colors = o3d.utility.Vector3dVector(rgb)
    # Plot the point cloud
    o3d.visualization.draw_geometries([pcd])


class GaussianMapper(object):
    def __init__(self, config, args, slam, mapping_queue=None):
        self.config = config
        self.args = args
        self.slam = slam
        self.video = slam.video
        self.device = args.device
        self.mode = args.mode
        self.model_params = munchify(config["model_params"])
        self.opt_params = munchify(config["opt_params"])
        self.pipeline_params = munchify(config["pipeline_params"])
        self.training_params = munchify(config["Training"])
        self.setup = munchify(config["Setup"])

        self.use_spherical_harmonics = False
        self.model_params.sh_degree = 3 if self.use_spherical_harmonics else 0

        self.gaussians = GaussianModel(self.model_params.sh_degree, config=self.config)
        self.gaussians.init_lr(6.0)
        self.gaussians.training_setup(self.opt_params)

        bg_color = [1, 1, 1]
        self.background = torch.tensor(bg_color, dtype=torch.float32, device="cuda")

        if self.setup.use_gui:
            self.q_main2vis = mp.Queue()
            self.q_vis2main = mp.Queue()
            self.params_gui = gui_utils.ParamsGUI(
                pipe=self.pipeline_params,
                background=self.background,
                gaussians=self.gaussians,
                q_main2vis=self.q_main2vis,
                q_vis2main=self.q_vis2main,
            )
            gui_process = mp.Process(target=slam_gui.run, args=(self.params_gui,))
            gui_process.start()
            print("GUI process started")

        self.cameras = []
        self.loss_list = []
        self.last_idx = -1
        self.initialized = False

        self.show_filtered = False

    def camera_from_gt(self):
        idx, image, depth, intrinsic, gt_pose = self.mapping_queue.get()
        image, depth, intrinsic, gt_pose = (
            image.squeeze().to(self.device),
            depth.to(self.device),
            intrinsic.to(self.device),
            gt_pose.to(self.device),
        )
        return self.camera_from_frame(idx, image, depth, intrinsic, gt_pose)

    # TODO only take object here if dirty_index is set to see if this is a new updated frame
    def camera_from_video(self, idx: int):
        """
        Takes the frame data from the video and returns a Camera object.
        """
        color, depth, c2w, _, _ = self.video.get_mapping_item(idx, self.device)
        color = color.permute(2, 0, 1)
        intrinsics = self.video.intrinsics[0] * self.video.scale_factor

        if self.setup.filter_depth:
            mask = self.depth_filter(idx)
            print(f"Filtered {100*(1 - mask.sum() / mask.numel()):.2f}% of the points")

            if self.show_filtered:
                filt_col = color * mask
                filt_col[0, ~mask] = 255
                plot_3d(filt_col, depth)

            depth = depth * mask

        return self.camera_from_frame(idx, color, depth, intrinsics, c2w)

    def camera_from_frame(
        self, idx: int, image: torch.Tensor, depth: torch.Tensor, intrinsic: torch.Tensor, gt_pose: torch.Tensor
    ):
        """
        Given the image, depth, intrinsic and pose, creates a Camera object.
        """
        fx, fy, cx, cy = intrinsic
        height, width = image.shape[1:]
        gt_pose = torch.linalg.inv(gt_pose)  # They invert the poses in the dataloader
        znear = 0.01
        zfar = 100.0
        fovx = focal2fov(fx, width)
        fovy = focal2fov(fy, height)

        if not self.initialized:
            self.projection_matrix = (
                getProjectionMatrix2(znear, zfar, cx, cy, fx, fy, width, height).transpose(0, 1).to(self.device)
            )

        return Camera(
            idx,
            image,
            depth,
            gt_pose,
            self.projection_matrix,
            fx,
            fy,
            cx,
            cy,
            fovx,
            fovy,
            height,
            width,
            device=self.device,
        )

    def pose_optimizer(self, frames: list):
        """
        Creates an optimizer for the camera poses for all provided frames.
        """
        opt_params = []
        for cam in frames:
            opt_params.append(
                {
                    "params": [cam.cam_rot_delta],
                    "lr": self.config["Training"]["lr"]["cam_rot_delta"],
                    "name": "rot_{}".format(cam.uid),
                }
            )
            opt_params.append(
                {
                    "params": [cam.cam_trans_delta],
                    "lr": self.config["Training"]["lr"]["cam_trans_delta"],
                    "name": "trans_{}".format(cam.uid),
                }
            )
            opt_params.append(
                {
                    "params": [cam.exposure_a],
                    "lr": 0.01,
                    "name": "exposure_a_{}".format(cam.uid),
                }
            )
            opt_params.append(
                {
                    "params": [cam.exposure_b],
                    "lr": 0.01,
                    "name": "exposure_b_{}".format(cam.uid),
                }
            )

        return torch.optim.Adam(opt_params)

    def depth_filter(self, idx: int):
        """
        Gets the video and the time idex and returns the mask.
        """
        # TODO why doesnt it work only with one index?
        with self.video.get_lock():
            (dirty_index,) = torch.where(self.video.dirty.clone())
            dirty_index = dirty_index

        device = self.video.device
        poses = torch.index_select(self.video.poses, 0, dirty_index)
        disps = torch.index_select(self.video.disps_up, 0, dirty_index)
        # thresh = 0.1 * torch.ones_like(disps.mean(dim=[1, 2]))
        thresh = 0.005
        intrinsics = self.video.intrinsics[0] * self.video.scale_factor
        count = droid_backends.depth_filter(poses, disps, intrinsics, dirty_index, thresh)

        mask = (count >= 1) & (disps > 0.5 * disps.mean(dim=[1, 2], keepdim=True))
        if len(mask) > 0:
            mask = mask[idx]

        # print(f"Valid points:{mask.sum()}/{mask.numel()}")

        return mask

    def frame_updater(self, frames: list):
        """
        Gets the list of frames and updates the depth and pose based on the video.
        """
        with torch.no_grad():
            for cam in frames:
                _, depth, c2w, _, _ = self.video.get_mapping_item(cam.uid, self.video.device)
                if self.setup.filter_depth:
                    mask = self.depth_filter(cam.uid)
                    depth = depth * mask

                w2c = torch.inverse(c2w)
                R = w2c[:3, :3].unsqueeze(0).detach()
                T = w2c[:3, 3].detach()
                cam.depth = depth.detach()
                cam.update_RT(R, T)

    def plot_centers(self):
        means = self.gaussians.get_xyz.detach().cpu().numpy()
        rgb = self.gaussians.get_features[:, 0, :].detach().cpu().numpy()
        rgb = (rgb - rgb.min()) / (rgb.max() - rgb.min())
        pcd = o3d.geometry.PointCloud()
        pcd.points = o3d.utility.Vector3dVector(means)
        pcd.colors = o3d.utility.Vector3dVector(rgb)
        o3d.visualization.draw_geometries([pcd])

    def save_render(self, cam: Camera, render_path: str):
        render_pkg = render(cam, self.gaussians, self.pipeline_params, self.background)
        rgb = np.uint8(255 * render_pkg["render"].detach().cpu().numpy().transpose(1, 2, 0))
        bgr = cv2.cvtColor(rgb, cv2.COLOR_RGB2BGR)
        cv2.imwrite(render_path, bgr)

    def mapping_step(
        self, iter: int, frames: list, pruning_params: dict, densify: bool = True, optimize_poses: bool = False
    ):
        """
        Takes the list of selected keyframes to optimize and performs one step of the mapping optimization.
        """
        if self.setup.optimize_poses:
            pose_optimizer = self.pose_optimizer(self.cameras)
        loss = 0
        for view in frames:

            render_pkg = render(view, self.gaussians, self.pipeline_params, self.background)

            (
                image,
                viewspace_point_tensor,
                visibility_filter,
                radii,
                depth,
                opacity,
                n_touched,
            ) = (
                render_pkg["render"],
                render_pkg["viewspace_points"],
                render_pkg["visibility_filter"],
                render_pkg["radii"],
                render_pkg["depth"],
                render_pkg["opacity"],
                render_pkg["n_touched"],
            )

            loss += self.mapping_loss(image, depth, view)

        scaling = self.gaussians.get_scaling
        isotropic_loss = torch.abs(scaling - scaling.mean(dim=1).view(-1, 1))
        loss += len(frames) * isotropic_loss.mean()
        loss.backward()

        with torch.no_grad():
            self.gaussians.max_radii2D[visibility_filter] = torch.max(
                self.gaussians.max_radii2D[visibility_filter],
                radii[visibility_filter],
            )

            if densify:
                self.gaussians.add_densification_stats(viewspace_point_tensor, visibility_filter)

            if self.last_idx > 0 and (iter + 1) % self.training_params.prune_every == 0:
                self.gaussians.densify_and_prune(
                    self.opt_params.densify_grad_threshold,
                    pruning_params.gaussian_th,
                    pruning_params.gaussian_extent,
                    pruning_params.size_threshold,
                )
            self.gaussians.optimizer.step()
            self.gaussians.optimizer.zero_grad()
            self.gaussians.update_learning_rate(self.last_idx)

            if optimize_poses:
                pose_optimizer.step()
                pose_optimizer.zero_grad()
                for view in frames:
                    update_pose(view)

            return loss.item()

    def mapping_loss(self, image: torch.Tensor, depth: torch.Tensor, cam: Camera):
        alpha = self.config["Training"]["alpha"] if "alpha" in self.config["Training"] else 0.95
        rgb_boundary_threshold = (
            self.config["Training"]["rgb_boundary_threshold"]
            if "rgb_boundary_threshold" in self.config["Training"]
            else 0.01
        )

        gt_image = cam.original_image
        gt_depth = cam.depth

        rgb_pixel_mask = (gt_image.sum(dim=0) > rgb_boundary_threshold).view(*depth.shape)
        depth_pixel_mask = (gt_depth > 0.01).view(*depth.shape)

        image = (torch.exp(cam.exposure_a)) * image + cam.exposure_b
        l1_rgb = torch.abs(image * rgb_pixel_mask - gt_image * rgb_pixel_mask)
        l1_depth = torch.abs(depth * depth_pixel_mask - gt_depth * depth_pixel_mask)

        return alpha * l1_rgb.mean() + (1 - alpha) * l1_depth.mean()

    def select_keyframes(self):
        # Select last 5 frames and other 5 random frames
        if len(self.cameras) <= 10:
            keyframes = self.cameras
            keyframes_idx = np.arange(len(self.cameras))
        else:
<<<<<<< HEAD
            keyframes = self.cameras[-5:] + [
                self.cameras[i] for i in np.random.choice(len(self.cameras) - 5, 5, replace=False)
            ]
        return keyframes

    def __call__(self, the_end=False):
=======
            keyframes_idx = np.random.choice(len(self.cameras)-5, 5, replace=False)
            keyframes = self.cameras[-5:] + [self.cameras[i] for i in keyframes_idx]
        return keyframes,keyframes_idx
    
>>>>>>> 1eae659b

        cur_idx = int(self.video.filtered_id.item())

        if self.last_idx + 2 < cur_idx and cur_idx > self.setup.warmup:
            self.last_idx += 1

            # if self.last_idx == 45: #BUG at this frame, all depths are 0 (but not always)
            #     self.show_filtered = True
            #     print("frame skipped")
            #     return

            # Add camera of the last frame
            cam = self.camera_from_video(self.last_idx)
            cam.update_RT(cam.R_gt, cam.T_gt)  # Assuming we found the best pose
            self.cameras.append(cam)

            # Add gaussians based on the new view
            if not self.initialized:
                self.gaussians.extend_from_pcd_seq(cam, cam.uid, init=True)
                self.initialized = True

            else:
                n_g = self.gaussians.get_xyz.shape[0]
                self.gaussians.extend_from_pcd_seq(cam, cam.uid, init=False)
                print(f"Added {self.gaussians.get_xyz.shape[0] - n_g} gaussians for the new view")

            # Optimze gaussians
            for iter in range(self.setup.mapping_iters):
                frames = self.select_keyframes()

                if self.setup.update_frames and not the_end:  # Tracking finished, no need to update frames
                    self.frame_updater(frames)

                loss = self.mapping_step(
                    iter, frames, self.training_params, densify=True, optimize_poses=self.setup.optimize_poses
                )
                self.loss_list.append(loss / len(frames))

            # Update visualization
            if self.setup.use_gui:
                self.q_main2vis.put(
                    gui_utils.GaussianPacket(
                        gaussians=clone_obj(self.gaussians),
                        current_frame=cam,
                        # keyframes=self.cameras,
                        keyframe=cam,
                        kf_window=None,
                        gtcolor=cam.original_image,
                        gtdepth=cam.depth.detach().cpu().numpy(),
                    )
                )

            print(f"Frame: {cam.uid}. Gaussians: {self.gaussians.get_xyz.shape[0]}. Video at {cur_idx}")

            # Save renders
            if self.setup.save_renders and cam.uid % 5 == 0:
                self.save_render(cam, f"{self.setup.render_path}/mapping/{cam.uid}.png")

        if the_end and self.last_idx + 2 == cur_idx:
            print("Mapping refinement starting")

            for iter in range(self.setup.refinement_iters):
                loss = self.mapping_step(
                    iter,
                    self.cameras,
                    self.training_params.refinement,
                    densify=False,
                    optimize_poses=self.setup.optimize_poses,
                )
                self.loss_list.append(loss / len(self.cameras))

                if self.setup.use_gui:
                    self.q_main2vis.put(
                        gui_utils.GaussianPacket(
                            gaussians=clone_obj(self.gaussians),
                            keyframes=self.cameras,
                        )
                    )
            print("Mapping refinement finished")

            self.gaussians.save_ply(f"{self.setup.mesh_path}/final.ply")
            print("Mesh saved")

            if self.setup.save_renders:
                for cam in self.cameras:
                    self.save_render(cam, f"{self.setup.render_path}/final/{cam.uid}.png")

<<<<<<< HEAD
            fig, ax = plt.subplots()
            ax.set_title("Loss per frame evolution")
            ax.set_yscale("log")
            ax.plot(self.loss_list)
            plt.show()

            fig, ax = plt.subplots()
            ax.set_yscale("log")
            ax.set_title(
                f"Mode: {self.mode}. Optimize poses: {self.setup.optimize_poses}. Gaussians: {self.gaussians.get_xyz.shape[0]}"
            )
            ax.plot(self.loss_list[-self.setup.refinement_iters :])
            plt.savefig(f"{self.setup.render_path}/loss_{self.mode}.png")
            plt.show()
=======

            # fig, ax = plt.subplots()
            # ax.set_title("Loss per frame evolution")
            # ax.set_yscale("log")
            # ax.plot(self.loss_list)
            # plt.show()

            # fig, ax = plt.subplots()
            # ax.set_yscale("log")
            # ax.set_title(f"Mode: {self.mode}. Optimize poses: {self.setup.optimize_poses}. Gaussians: {self.gaussians.get_xyz.shape[0]}")
            # ax.plot(self.loss_list[-self.setup.refinement_iters:])
            # plt.savefig(f"{self.setup.render_path}/loss_{self.mode}.png")
            # plt.show()
>>>>>>> 1eae659b

            return True<|MERGE_RESOLUTION|>--- conflicted
+++ resolved
@@ -357,20 +357,11 @@
             keyframes = self.cameras
             keyframes_idx = np.arange(len(self.cameras))
         else:
-<<<<<<< HEAD
-            keyframes = self.cameras[-5:] + [
-                self.cameras[i] for i in np.random.choice(len(self.cameras) - 5, 5, replace=False)
-            ]
-        return keyframes
-
-    def __call__(self, the_end=False):
-=======
             keyframes_idx = np.random.choice(len(self.cameras)-5, 5, replace=False)
             keyframes = self.cameras[-5:] + [self.cameras[i] for i in keyframes_idx]
         return keyframes,keyframes_idx
     
->>>>>>> 1eae659b
-
+    def __call__(self, the_end=False):
         cur_idx = int(self.video.filtered_id.item())
 
         if self.last_idx + 2 < cur_idx and cur_idx > self.setup.warmup:
@@ -457,22 +448,6 @@
                 for cam in self.cameras:
                     self.save_render(cam, f"{self.setup.render_path}/final/{cam.uid}.png")
 
-<<<<<<< HEAD
-            fig, ax = plt.subplots()
-            ax.set_title("Loss per frame evolution")
-            ax.set_yscale("log")
-            ax.plot(self.loss_list)
-            plt.show()
-
-            fig, ax = plt.subplots()
-            ax.set_yscale("log")
-            ax.set_title(
-                f"Mode: {self.mode}. Optimize poses: {self.setup.optimize_poses}. Gaussians: {self.gaussians.get_xyz.shape[0]}"
-            )
-            ax.plot(self.loss_list[-self.setup.refinement_iters :])
-            plt.savefig(f"{self.setup.render_path}/loss_{self.mode}.png")
-            plt.show()
-=======
 
             # fig, ax = plt.subplots()
             # ax.set_title("Loss per frame evolution")
@@ -486,6 +461,5 @@
             # ax.plot(self.loss_list[-self.setup.refinement_iters:])
             # plt.savefig(f"{self.setup.render_path}/loss_{self.mode}.png")
             # plt.show()
->>>>>>> 1eae659b
 
             return True