--- conflicted
+++ resolved
@@ -460,105 +460,9 @@
 
         return loss.item()
 
-<<<<<<< HEAD
-    def color_loss(
-        self,
-        image,
-        cam: Camera,
-        with_ssim: bool = True,
-        alpha2: float = 0.85,
-        mask: Optional[torch.Tensor] = None,
-    ) -> float:
-        """Compute the color loss between the rendered image and the ground truth image.
-        This uses a weighted sum of l1 and ssim loss.
-        """
-        if mask is None:
-            mask = torch.ones_like(image, device=self.device)
-
-        # FIXME chen: this exposure trick changes the data range in a data driven way
-        # should we always read out the range afterwards?
-        image = (torch.exp(cam.exposure_a)) * image + cam.exposure_b
-        l1_rgb = l1_loss(image, cam.original_image, mask)
-        # NOTE this is configured like is done in most monocular depth estimation supervision pipelines
-        # TODO we could also use the multi-scale ssim which is more robust
-        if with_ssim:
-            # FIXME chen: this sometimes triggers illegal memory access
-            # its hard to tell why, but it does not happen when the mapping gui is not used
-            # this is likely due to the sent packages, which are immediately accessed while we still optimize?
-            ssim_loss = ssim(image.unsqueeze(0), cam.original_image.unsqueeze(0), data_range=1.0, size_average=True)
-            rgb_loss = 0.5 * alpha2 * (1 - ssim_loss) + (1 - alpha2) * l1_rgb
-        else:
-            rgb_loss = l1_rgb
-        return rgb_loss
-
-    def depth_loss(
-        self,
-        depth: torch.Tensor,
-        cam: Camera,
-        with_smoothness: bool = False,
-        beta: float = 0.001,
-        mask: Optional[torch.Tensor] = None,
-    ) -> float:
-        if mask is None:
-            mask = torch.ones_like(depth, device=self.device)
-
-        l1_depth = l1_loss(cam.depth, depth, mask)
-        if with_smoothness:
-            # NOTE this regularizes depth to be smooth in regions with low image gradient but sharp in others
-            depth_reg_loss = depth_reg(depth, cam.original_image)
-            depth_loss = l1_depth + beta * depth_reg_loss
-        else:
-            depth_loss = l1_depth
-
-        return depth_loss
-
-    def mapping_rgbd_loss(
-        self,
-        image: torch.Tensor,
-        depth: torch.Tensor,
-        cam: Camera,
-        with_edge_weight: bool = False,
-        with_ssim: bool = False,
-        with_depth_smoothness: bool = False,
-    ):
-        has_depth = True
-        if cam.depth is None:
-            has_depth = False
-
-        alpha1, alpha2 = self.loss_params.alpha1, self.loss_params.alpha2
-        beta = self.loss_params.beta2
-
-        # Mask out pixels with little information and invalid depth pixels
-        rgb_pixel_mask = (cam.original_image.sum(dim=0) > self.loss_params.rgb_boundary_threshold).view(*depth.shape)
-        if has_depth:
-            # Only use valid depths for supervision
-            depth_pixel_mask = ((cam.depth > 0.01) * (cam.depth < 1e7)).view(*depth.shape)
-
-        if with_edge_weight:
-            edge_mask_x, edge_mask_y = image_gradient_mask(
-                cam.original_image
-            )  # Use gt reference image for edge weight
-            edge_mask = edge_mask_x | edge_mask_y  # Combine with logical OR
-            rgb_mask = rgb_pixel_mask.float() * edge_mask.float()
-        else:
-            rgb_mask = rgb_pixel_mask.float()
-
-        if self.filter_dyn:
-            rgb_mask = rgb_mask * cam.dyn_mask
-            if has_depth:
-                depth_pixel_mask = depth_pixel_mask * cam.dyn_mask
-
-        rgb_loss = self.color_loss(image, cam, with_ssim, alpha2, rgb_mask)
-        if has_depth:
-            depth_loss = self.depth_loss(depth, cam, with_depth_smoothness, beta, depth_pixel_mask)
-            return alpha1 * rgb_loss + (1 - alpha1) * depth_loss
-        else:
-            return rgb_loss
-=======
     # TODO
     def construct_dyn_gaussians(self, mask, depth, image, cam: Camera):
         """Seed new Gaussians around an existing dyn. object mask and use the current scene depth and image as initialization
->>>>>>> 3aec2e40
 
         i) preoptimize Gaussians for first frame
         ii) then adjust and finetune over whole list of frames
@@ -770,61 +674,6 @@
                 self.loss_list.append(0.0)
                 continue
 
-<<<<<<< HEAD
-            self.info(f"Added {len(self.new_cameras)} new cameras: {[cam.uid for cam in self.new_cameras]}")
-            # TODO this updates the information, but we can not uncover very wrongly optimized frames
-            self.frame_updater()  # Update all changed cameras with new information from SLAM system
-
-            # FIXME why do we not use depth_map = cam.depth here?
-            # Does this means we actually initialize with random gaussians right now?
-            for cam in self.new_cameras:
-                if not self.initialized:
-                    self.initialized = True
-                    self.gaussians.extend_from_pcd_seq(cam, cam.uid, init=True)
-                    self.info(f"Initialized with {self.gaussians.get_xyz.shape[0]} gaussians")
-                else:
-                    n_g = self.gaussians.get_xyz.shape[0]
-                    self.gaussians.extend_from_pcd_seq(cam, cam.uid, init=False)
-                    #self.info(f"Added {self.gaussians.get_xyz.shape[0] - n_g} gaussians based on view {cam.uid}")
-
-            print(cam.depth.shape)
-            # We might have 0 Gaussians in some cases
-            if len(self.gaussians.get_xyz) == 0:
-                self.info("No Gaussians to optimize, skipping mapping step ...")
-                return
-
-            # Optimize gaussians
-            for iter in range(self.mapping_iters):
-                frames = self.select_keyframes()[0] + self.new_cameras
-                if len(frames) == 0:
-                    self.loss_list.append(0.0)
-                    continue
-                loss = self.mapping_step(
-                    iter, frames, self.kf_mng_params.mapping, densify=True, optimize_poses=self.optimize_poses
-                )
-                self.loss_list.append(loss / len(frames))
-
-            # Keep track of how well the Rendering is doing
-            self.info(f"Loss:  {self.loss_list[-1]}")
-
-            if len(self.iteration_info) % 1 == 0:
-                if self.kf_mng_params.prune_mode == "abs":
-                    self.abs_visibility_prune(
-                        self.kf_mng_params.abs_visibility_th
-                    )  # Absolute visibility pruning for all gaussians
-                elif self.kf_mng_params.prune_mode == "new":
-                    self.covisibility_pruning()  # Covisibility pruning for recently added gaussians
-
-            # TODO test this how this plays nicely with the rest of the system
-            if self.feedback_map:
-                to_set = self.get_mapping_update(frames)
-                self.info("Feeding back to Tracking ...")
-                self.video.set_mapping_item(**to_set)
-
-            # Update visualization
-            if self.use_gui:
-                if cam.depth is not None:
-=======
             loss = self.mapping_step(
                 iter, frames, self.kf_mng_params.mapping, densify=do_densify, optimize_poses=self.optimize_poses
             )
@@ -850,7 +699,6 @@
         if self.use_gui:
             if cam.depth is not None:
                 if not self.supervise_with_prior:
->>>>>>> 3aec2e40
                     gtdepth = cam.depth.detach().cpu().numpy()
                 else:
                     gtdepth = cam.depth_prior.detach().cpu().numpy()
