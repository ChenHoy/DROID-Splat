import os
from termcolor import colored

import torch
import torch.multiprocessing as mp
import open3d as o3d
import numpy as np
import cv2
import matplotlib.pyplot as plt

from .gaussian_splatting.gui import gui_utils, slam_gui
from .gaussian_splatting.gaussian_renderer import render
from .gaussian_splatting.scene.gaussian_model import GaussianModel
from .gaussian_splatting.utils.graphics_utils import getProjectionMatrix2, getWorld2View2, focal2fov
from .gaussian_splatting.multiprocessing_utils import clone_obj
from .gaussian_splatting.camera_utils import Camera
from .gaussian_splatting.pose_utils import update_pose

import droid_backends


"""
Mapping based on 3D Gaussian Splatting. 
We create new Gaussians based on incoming new views and optimize them for dense photometric consistency. 
Since they are initialized with the 3D locations of a VSLAM system, this process converges really fast. 

NOTE this could a be standalone SLAM system itself, but we use it as finetuning here to be independent of rendering alone.
"""


# TODO try to rewrite their GUI, because it does not work reliably when interacting with it
class GaussianMapper(object):
    """
    SLAM from Rendering with 3D Gaussian Splatting.
    """

    def __init__(self, cfg, slam):
        self.cfg = cfg
        self.slam = slam
        self.video = slam.video
        self.device = cfg.device
        self.mode = cfg.mode
        self.output = slam.output
        self.model_params = cfg.mapping.model_params
        self.opt_params = cfg.mapping.opt_params
        self.pipeline_params = cfg.mapping.pipeline_params
        self.pruning_params = cfg.mapping.pruning
        self.mapping_params = cfg.mapping
        self.loss_params = cfg.mapping.loss
        self.delay = 2  # Delay between tracking and mapping

        self.use_spherical_harmonics = False
        self.model_params.sh_degree = 3 if self.use_spherical_harmonics else 0

        self.gaussians = GaussianModel(
            self.model_params.sh_degree,
            config=self.cfg.mapping.input,
        )
        self.gaussians.init_lr(6.0)
        self.gaussians.training_setup(self.opt_params)

        bg_color = [1, 1, 1]
        self.background = torch.tensor(bg_color, dtype=torch.float32, device="cuda")

        if self.mapping_params.use_gui and not self.cfg.evaluate:
            self.q_main2vis = mp.Queue()
            self.q_vis2main = mp.Queue()
            self.params_gui = gui_utils.ParamsGUI(
                pipe=self.pipeline_params,
                background=self.background,
                gaussians=self.gaussians,
                q_main2vis=self.q_main2vis,
                q_vis2main=self.q_vis2main,
            )
            gui_process = mp.Process(target=slam_gui.run, args=(self.params_gui,))
            gui_process.start()
            self.info("GUI process started!")

        self.cameras = []
        self.new_cameras = []
        self.loss_list = []
        self.last_idx = 0
        self.initialized = False
        self.projection_matrix = None

        self.n_last_frames = 10
        self.n_rand_frames = 5

        self.show_filtered = False


    def info(self, msg: str):
        print(colored("[Gaussian Mapper] " + msg, "magenta"))

    # TODO only take object here if dirty_index is set to see if this is a new updated frame
    def camera_from_video(self, idx):
        """Takes the frame data from the video and returns a Camera object."""
        color, depth, intrinsics, c2w, _, _ = self.video.get_mapping_item(idx, self.device)

        # FIXME chen: the depth filter is not used correctly here!
        # TODO come up with a better way to filter points or use enough views

        return self.camera_from_frame(idx, color, depth, intrinsics, c2w)

    def get_new_cameras(self):
        """
        Get all new cameras from the video.
        """
        for idx in range(self.last_idx, self.cur_idx - self.delay):
            color, depth, intrinsics, c2w, _, _ = self.video.get_mapping_item(idx, self.device)
            color = color.permute(2, 0, 1)

            cam = self.camera_from_frame(idx, color, depth, intrinsics, c2w)
            cam.update_RT(cam.R_gt, cam.T_gt)  # Assuming we found the best pose in tracking
            self.new_cameras.append(cam)

    def camera_from_frame(
        self, idx: int, image: torch.Tensor, depth: torch.Tensor, intrinsic: torch.Tensor, gt_pose: torch.Tensor
    ):
        """Given the image, depth, intrinsic and pose, creates a Camera object."""
        fx, fy, cx, cy = intrinsic

        height, width = image.shape[1:]
        gt_pose = torch.linalg.inv(gt_pose)  # They invert the poses in the dataloader
        znear = 0.01
        zfar = 100.0  # TODO make this configurable?
        fovx = focal2fov(fx, width)
        fovy = focal2fov(fy, height)

        if self.projection_matrix is None:
            self.projection_matrix = (
                getProjectionMatrix2(znear, zfar, cx, cy, fx, fy, width, height).transpose(0, 1).to(self.device)
            )

        return Camera(
            idx,
            image,
            depth,
            gt_pose,
            self.projection_matrix,
            fx,
            fy,
            cx,
            cy,
            fovx,
            fovy,
            height,
            width,
            device=self.device,
        )

    # FIXME the items in mapping_queue are upsampled when they should not be
    def camera_from_gt(self):
        """Extract a frame from the Queue and use the gt pose for creation"""
        idx, image, depth, intrinsic, gt_pose = self.mapping_queue.get()
        image, depth = image.squeeze().to(self.device), depth.to(self.device)
        intrinsic, gt_pose = intrinsic.to(self.device), gt_pose.to(self.device)
        return self.camera_from_frame(idx, image, depth, intrinsic, gt_pose)

    def pose_optimizer(self, frames: list):
        """Creates an optimizer for the camera poses for all provided frames."""
        opt_params = []
        for cam in frames:
            opt_params.append(
                {"params": [cam.cam_rot_delta], "lr": self.opt_params.cam_rot_delta, "name": "rot_{}".format(cam.uid)}
            )
            opt_params.append(
                {
                    "params": [cam.cam_trans_delta],
                    "lr": self.opt_params.cam_trans_delta,
                    "name": "trans_{}".format(cam.uid),
                }
            )
            opt_params.append({"params": [cam.exposure_a], "lr": 0.01, "name": "exposure_a_{}".format(cam.uid)})
            opt_params.append({"params": [cam.exposure_b], "lr": 0.01, "name": "exposure_b_{}".format(cam.uid)})

        return torch.optim.Adam(opt_params)

    # FIXME this can fail when dirty index is empty
    # TODO chen: why does this even depend on dirty index, when we call it with last_idx?!
    def depth_filter(self, idx: int):
        """
        Gets the video and the time idex and returns the mask.


        NOTE andrei: Tried:
        -setting the cuda device to 1
        -set the debug flags in bashrc
        -using clone_obj
        -checked the locking for dirty_index
        -if you access poses or disps_up or poses directly you get the error
        -setting torch.backends.cudnn.benmark = False
        -tried running it on cpu (got another error Input type (c10::Half) and bias type (float) should be the same)
        """

        # TODO why doesnt it work only with one index?
        with self.video.get_lock():
            (dirty_index,) = torch.where(self.video.mapping_dirty.clone())
            dirty_index = dirty_index

        device = self.video.device
        poses = torch.index_select(self.video.poses, 0, dirty_index)
        disps = torch.index_select(self.video.disps_up, 0, dirty_index)
        thresh = 0.1 * torch.ones_like(disps.mean(dim=[1, 2]))
        intrinsics = self.video.intrinsics[0] * self.video.scale_factor
        count = droid_backends.depth_filter(poses, disps, intrinsics, dirty_index, thresh)

        mask = (count >= 1) & (disps > 0.05 * disps.mean(dim=[1, 2], keepdim=True))

        self.info(f"Valid points: {100* mask.sum()/mask.numel()} %")
        return mask

    def frame_updater(self):
        """
        Gets the list of frames and updates the depth and pose based on the video.
        All frames are used to compute the filter, only dirty frames are updated
        """
        all_cameras = self.cameras + self.new_cameras
        all_idxs = torch.tensor([cam.uid for cam in all_cameras]).long().to(self.device)

        with self.video.get_lock():
            (dirty_index,) = torch.where(self.video.mapping_dirty.clone())
            dirty_index = dirty_index[dirty_index < self.cur_idx - self.delay]

            poses = torch.index_select(self.video.poses.detach(), dim=0, index=all_idxs)
            if self.video.upsampled:
                disps = torch.index_select(self.video.disps_up.detach(), dim=0, index=all_idxs)
                intrinsics = self.video.intrinsics[0] * self.video.scale_factor
            else:
                disps = torch.index_select(self.video.disps.detach(), dim=0, index=all_idxs)
                intrinsics = self.video.intrinsics[0]

        self.info(f"Updating frames {dirty_index}")

        depths = 1 / (disps + 1e-7)
        thresh = 0.1 * torch.ones_like(disps.mean(dim=[1, 2]))
        count = droid_backends.depth_filter(poses, disps, intrinsics, all_idxs, thresh)
        mask = (count >= 1) & (disps > 0.05 * disps.mean(dim=[1, 2], keepdim=True))

        for idx in dirty_index:
            # self.info(f"Frame {idx}: filtered {100*(1 - mask[idx].sum() / mask[idx].numel()):.2f}% of the points")
            _, _, _, c2w, _, _ = self.video.get_mapping_item(idx, self.device)
            cam = all_cameras[idx]
            w2c = torch.inverse(c2w)
            R = w2c[:3, :3].unsqueeze(0).detach()
            T = w2c[:3, 3].detach()
            cam.depth = depths[idx].detach()
            cam.update_RT(R, T)

        self.video.mapping_dirty[dirty_index] = False

    def plot_centers(self) -> None:
        """Plot the optimized 3D Gaussians as a point cloud"""
        means = self.gaussians.get_xyz.detach().cpu().numpy()
        rgb = self.gaussians.get_features[:, 0, :].detach().cpu().numpy()
        rgb = (rgb - rgb.min()) / (rgb.max() - rgb.min())
        pcd = o3d.geometry.PointCloud()
        pcd.points = o3d.utility.Vector3dVector(means)
        pcd.colors = o3d.utility.Vector3dVector(rgb)
        o3d.visualization.draw_geometries([pcd])

    def save_render(self, cam: Camera, render_path: str) -> None:
        """Save a rendered frame"""
        render_pkg = render(cam, self.gaussians, self.pipeline_params, self.background)
        rgb = np.uint8(255 * render_pkg["render"].detach().cpu().numpy().transpose(1, 2, 0))
        bgr = cv2.cvtColor(rgb, cv2.COLOR_RGB2BGR)
        cv2.imwrite(render_path, bgr)

    def mapping_step(
        self, iter: int, frames: list, pruning_params: dict, densify: bool = True, optimize_poses: bool = False
    ) -> float:
        """
        Takes the list of selected keyframes to optimize and performs one step of the mapping optimization.
        """
        if self.mapping_params.optimize_poses:
            pose_optimizer = self.pose_optimizer(self.cameras)

        # Sanity check when we dont have anything to optimize
        if self.gaussians.get_xyz.shape[0] == 0:
            return 0.0

        loss = 0.0
        self.occ_aware_visibility = {}
        for view in frames:

            render_pkg = render(view, self.gaussians, self.pipeline_params, self.background)
            # NOTE chen: this can be None when self.gaussians is 0. This could happen in some cases
            if render_pkg is None:
                continue
            visibility_filter, viewspace_point_tensor = render_pkg["visibility_filter"], render_pkg["viewspace_points"]
            image, radii, depth = render_pkg["render"], render_pkg["radii"], render_pkg["depth"]
            opacity, n_touched = render_pkg["opacity"], render_pkg["n_touched"]

            loss += self.mapping_loss(image, depth, view)
            if (
                self.last_idx - view.uid < self.n_last_frames
            ):  # TODO Only take into account last frames and not random ones
                self.occ_aware_visibility[view.uid] = (n_touched > 0).long()

        scaling = self.gaussians.get_scaling
        isotropic_loss = torch.abs(scaling - scaling.mean(dim=1).view(-1, 1))
        # TODO chen: is this 5 simply because of the number of random frames or a hyperparameter?
        loss += 5 * len(frames) * isotropic_loss.mean()  # TODO chen: why was the 5 not in the previous commits?
        loss.backward()

        with torch.no_grad():
            self.gaussians.max_radii2D[visibility_filter] = torch.max(
                self.gaussians.max_radii2D[visibility_filter],
                radii[visibility_filter],
            )

            if densify:
                self.gaussians.add_densification_stats(viewspace_point_tensor, visibility_filter)

            if self.last_idx > self.n_last_frames and (iter + 1) % self.pruning_params.prune_every == 0:
                # self.prune_gaussians() # Covisibility based pruning for recently added gaussians
                self.gaussians.densify_and_prune(  # General pruning based on opacity and size + densification
                    pruning_params.densify_grad_threshold,
                    pruning_params.gaussian_th,
                    pruning_params.gaussian_extent,
                    pruning_params.size_threshold,
                )

            self.gaussians.optimizer.step()

            self.gaussians.optimizer.zero_grad()
            self.gaussians.update_learning_rate(self.last_idx)

            if optimize_poses:
                pose_optimizer.step()
                pose_optimizer.zero_grad()
                for view in frames:
                    update_pose(view)

            return loss.item()

    def mapping_loss(self, image: torch.Tensor, depth: torch.Tensor, cam: Camera):
        """Compute a weighted l1 loss between i) the rendered image and the ground truth image and ii) the rendered depth and the ground truth depth."""

        alpha = self.loss_params.alpha
        rgb_boundary_threshold = self.loss_params.rgb_boundary_threshold

        gt_image, gt_depth = cam.original_image, cam.depth

        rgb_pixel_mask = (gt_image.sum(dim=0) > rgb_boundary_threshold).view(*depth.shape)
        depth_pixel_mask = (gt_depth > 0.01).view(*depth.shape)

        image = (torch.exp(cam.exposure_a)) * image + cam.exposure_b
        l1_rgb = torch.abs(image * rgb_pixel_mask - gt_image * rgb_pixel_mask)
        l1_depth = torch.abs(depth * depth_pixel_mask - gt_depth * depth_pixel_mask)

        return alpha * l1_rgb.mean() + (1 - alpha) * l1_depth.mean()

    def prune_gaussians(self):
        """Covisibility based pruning"""

        new_frames = self.cameras[-self.n_last_frames :]
        new_idx = [view.uid for view in new_frames]
        sorted_frames = sorted(new_idx, reverse=True)

        self.gaussians.n_obs.fill_(0)
        for _, visibility in self.occ_aware_visibility.items():
            self.gaussians.n_obs += visibility.cpu()

        mask = (
            self.gaussians.unique_kfIDs >= sorted_frames[self.pruning_params.prune_last - 1]
        )  # Gaussians added on the last prune_last frames

        to_prune = torch.logical_and(self.gaussians.n_obs <= self.pruning_params.visibility_th, mask)
        self.gaussians.prune_points(to_prune.cuda())
        for idx in new_idx:
            self.occ_aware_visibility[idx] = self.occ_aware_visibility[idx][~to_prune]
        self.info(f"Covisibility based pruning removed {to_prune.sum()} gaussians")

    # TODO chen: make the 5 configurable, because this should be treated as a hyperparameter
    def select_keyframes(self):
        # Select n_last_frames and other n_rand_frames
        if len(self.cameras) <= self.n_last_frames + self.n_rand_frames:
            keyframes = self.cameras
            keyframes_idx = np.arange(len(self.cameras))
        else:
            keyframes_idx = np.random.choice(len(self.cameras) - self.n_last_frames, self.n_rand_frames, replace=False)
            keyframes = self.cameras[-self.n_last_frames :] + [self.cameras[i] for i in keyframes_idx]
        return keyframes, keyframes_idx

<<<<<<< HEAD
    # FIXME this is now called without it being the actual last call
    def _last_call(self):
=======
    def _last_call(self,mapping_queue: mp.Queue,received_item: mp.Event):
>>>>>>> 6dcdc725
        """Do one last refinement over the map"""

        self.info("\nMapping refinement starting")
        for iter in range(self.mapping_params.refinement_iters):
            loss = self.mapping_step(
                iter,
                self.cameras,
                self.pruning_params.refinement,
                densify=False,
                optimize_poses=self.mapping_params.optimize_poses,
            )
            self.loss_list.append(loss / len(self.cameras))

            if self.mapping_params.use_gui:
                self.q_main2vis.put_nowait(
                    gui_utils.GaussianPacket(
                        gaussians=clone_obj(self.gaussians),
                        keyframes=self.cameras,
                    )
                )
        self.info("Mapping refinement finished")

        self.gaussians.save_ply(f"{self.output}/mesh/final_{self.mode}.ply")
        self.info(f"Mesh saved at {self.output}/mesh/final_{self.mode}.ply")

        if self.mapping_params.save_renders:
            for cam in self.cameras:
                self.save_render(cam, f"{self.output}/renders/final/{cam.uid}.png")

        fig, ax = plt.subplots()
        ax.set_yscale("log")
        ax.set_title(
            f"Mode: {self.mode}. Optimize poses: {self.mapping_params.optimize_poses}. Gaussians: {self.gaussians.get_xyz.shape[0]}"
        )
        ax.plot(self.loss_list[-self.mapping_params.refinement_iters :])
        plt.savefig(f"{self.output}/loss_{self.mode}.png")

        ## export the cameras and gaussians to the terminate process
        if self.cfg.evaluate:
<<<<<<< HEAD
            self.mapping_queue.put(
=======
            mapping_queue.put(
>>>>>>> 6dcdc725
                gui_utils.EvaluatePacket(
                    pipeline_params=clone_obj(self.pipeline_params),
                    cameras=self.cameras[:],
                    gaussians=clone_obj(self.gaussians),
                    background=clone_obj(self.background),
                )
            )
            received_item.wait()  # Wait until the Packet got delivered


    def __call__(self,mapping_queue: mp.Queue,received_item: mp.Event, the_end=False):
        self.cur_idx = int(self.video.filtered_id.item())

        if self.last_idx + self.delay < self.cur_idx and self.cur_idx > self.mapping_params.warmup:
            # self.last_idx += 1
            # self.info(f"\nStarting frame: {self.last_idx}. Gaussians: {self.gaussians.get_xyz.shape[0]}. Video at {self.cur_idx}")

            self.get_new_cameras()  # Add new cameras
            self.info(f"Added {len(self.new_cameras)} new cameras: {[cam.uid for cam in self.new_cameras]}")
            self.frame_updater()  # Filter cameras

            for cam in self.new_cameras:
                if not self.initialized:
                    self.initialized = True
                    self.gaussians.extend_from_pcd_seq(cam, cam.uid, init=True)
                    self.info(f"Initialized with {self.gaussians.get_xyz.shape[0]} gaussians")
                else:
                    n_g = self.gaussians.get_xyz.shape[0]
                    self.gaussians.extend_from_pcd_seq(cam, cam.uid, init=False)
                    self.info(f"Added {self.gaussians.get_xyz.shape[0] - n_g} gaussians based on view {cam.uid}")

            # TODO is this the cause of our problems?
            # We might have 0 Gaussians in some cases
            # if self.gaussians.get_xyz.shape[0] == 0:
            #     return

            # Optimze gaussians
            for iter in range(self.mapping_params.mapping_iters):
                frames = self.select_keyframes()[0] + self.new_cameras
                loss = self.mapping_step(iter, frames, self.pruning_params.mapping, densify=True, optimize_poses=False)
                self.loss_list.append(loss / len(frames))

            # Update visualization
            if self.mapping_params.use_gui:
                self.q_main2vis.put_nowait(
                    gui_utils.GaussianPacket(
                        gaussians=clone_obj(self.gaussians),
                        current_frame=cam,
                        keyframes=self.cameras,  # TODO: only pass cameras that got updated
                        kf_window=None,
                        gtcolor=cam.original_image,
                        gtdepth=cam.depth.detach().cpu().numpy(),
                    )
                )

            msg = "Frame: {}. Gaussians: {}. Video at {}".format(
                cam.uid, self.gaussians.get_xyz.shape[0], self.cur_idx
            )
            self.info(msg)

            # Save renders
            if self.mapping_params.save_renders and cam.uid % 5 == 0:
                self.save_render(cam, f"{self.output}/renders/mapping/{cam.uid}.png")

            self.cameras += self.new_cameras
            self.new_cameras = []
            self.last_idx = self.cameras[-1].uid + 1

        elif the_end and self.last_idx + self.delay == self.cur_idx:
            self._last_call(mapping_queue=mapping_queue,received_item=received_item)
            return True<|MERGE_RESOLUTION|>--- conflicted
+++ resolved
@@ -1,4 +1,6 @@
 import os
+from copy import deepcopy
+from typing import List, Dict
 from termcolor import colored
 
 import torch
@@ -24,7 +26,7 @@
 We create new Gaussians based on incoming new views and optimize them for dense photometric consistency. 
 Since they are initialized with the 3D locations of a VSLAM system, this process converges really fast. 
 
-NOTE this could a be standalone SLAM system itself, but we use it as finetuning here to be independent of rendering alone.
+NOTE this could a be standalone SLAM system itself, but we use it on top of an optical flow based SLAM system.
 """
 
 
@@ -35,34 +37,40 @@
     """
 
     def __init__(self, cfg, slam):
-        self.cfg = cfg
         self.slam = slam
         self.video = slam.video
         self.device = cfg.device
         self.mode = cfg.mode
+        self.evaluate = cfg.evaluate
         self.output = slam.output
-        self.model_params = cfg.mapping.model_params
+        self.delay = cfg.mapping.delay  # Delay between tracking and mapping
+        self.refinement_iters = cfg.mapping.refinement_iters
+        self.mapping_iters = cfg.mapping.mapping_iters
+        self.use_gui = cfg.mapping.use_gui
+        self.save_renders = cfg.mapping.save_renders
+        self.warmup = cfg.mapping.warmup
+        self.batch_mode = cfg.mapping.batch_mode  # Take a batch of all unupdated frames at once
+
+        self.optimize_poses = cfg.mapping.optimize_poses
         self.opt_params = cfg.mapping.opt_params
         self.pipeline_params = cfg.mapping.pipeline_params
-        self.pruning_params = cfg.mapping.pruning
-        self.mapping_params = cfg.mapping
+        self.kf_mng_params = cfg.mapping.keyframes
+        # Always take n last frames from current index and optimize additional random frames globally
+        self.n_last_frames = self.kf_mng_params.n_last_frames
+        self.n_rand_frames = self.kf_mng_params.n_rand_frames
+
         self.loss_params = cfg.mapping.loss
-        self.delay = 2  # Delay between tracking and mapping
-
-        self.use_spherical_harmonics = False
-        self.model_params.sh_degree = 3 if self.use_spherical_harmonics else 0
-
-        self.gaussians = GaussianModel(
-            self.model_params.sh_degree,
-            config=self.cfg.mapping.input,
-        )
-        self.gaussians.init_lr(6.0)
+
+        self.sh_degree = 3 if cfg.mapping.use_spherical_harmonics else 0
+        self.gaussians = GaussianModel(self.sh_degree, config=cfg.mapping.input)
+        self.gaussians.init_lr(cfg.mapping.init_lr)
         self.gaussians.training_setup(self.opt_params)
 
-        bg_color = [1, 1, 1]
+        bg_color = [1, 1, 1]  # White background
         self.background = torch.tensor(bg_color, dtype=torch.float32, device="cuda")
 
-        if self.mapping_params.use_gui and not self.cfg.evaluate:
+        # Only use the GUI when running mapping and not evaluating
+        if cfg.run_mapping and self.use_gui and not self.evaluate:
             self.q_main2vis = mp.Queue()
             self.q_vis2main = mp.Queue()
             self.params_gui = gui_utils.ParamsGUI(
@@ -83,36 +91,62 @@
         self.initialized = False
         self.projection_matrix = None
 
-        self.n_last_frames = 10
-        self.n_rand_frames = 5
-
+        # TODO chen: what is this used for?
         self.show_filtered = False
-
 
     def info(self, msg: str):
         print(colored("[Gaussian Mapper] " + msg, "magenta"))
 
-    # TODO only take object here if dirty_index is set to see if this is a new updated frame
+    def depth_filter(self, idx: int, count_thresh: int = 2, bin_thresh: float = 0.1, min_disp_thresh: float = 0.01):
+        """Check for consistency of part of the video"""
+
+        with self.video.get_lock():
+            poses = torch.index_select(self.video.poses, 0, idx)
+
+            if self.video.upsampled:
+                disps = torch.index_select(self.video.disps_up, 0, idx)
+                intrinsics = self.video.intrinsics[0] * self.video.scale_factor
+            else:
+                disps = torch.index_select(self.video.disps, 0, idx)
+                intrinsics = self.video.intrinsics[0]
+            thresh = bin_thresh * torch.ones_like(disps.mean(dim=[1, 2]))
+            count = droid_backends.depth_filter(poses, disps, intrinsics, idx, thresh)
+
+        # Only take pixels where multiple points are consistent across views and they do not have an outlier disparity
+        mask = (count >= count_thresh) & (disps > min_disp_thresh * disps.mean(dim=[1, 2], keepdim=True))
+        return mask
+
+    # TODO
+    def uncertainty_filter(self, idx: int, thresh: float = 0.1):
+        """Filter parts of the video based on the estimated uncertainty of the SLAM system"""
+        raise NotImplementedError()
+
+    def camera_from_gt(self, queue: mp.Queue):
+        """Extract a frame from the Queue and use the gt pose for creation"""
+        idx_raw, image_raw, depth_raw, intrinsic_raw, gt_pose_raw = queue.get()
+        idx = deepcopy(idx_raw)
+        image, depth = image_raw.clone().squeeze().to(self.device), depth_raw.clone().to(self.device)
+        intrinsic, gt_pose = intrinsic_raw.clone().to(self.device), gt_pose_raw.clone().to(self.device)
+
+        # Always release objects passed from a mp.Queue after cloning!
+        del idx_raw
+        del image_raw
+        del depth_raw
+        del intrinsic_raw
+        del gt_pose_raw
+        return self.camera_from_frame(idx, image, depth, intrinsic, gt_pose)
+
     def camera_from_video(self, idx):
-        """Takes the frame data from the video and returns a Camera object."""
+        """Extract Camera objects from a part of the video."""
         color, depth, intrinsics, c2w, _, _ = self.video.get_mapping_item(idx, self.device)
-
-        # FIXME chen: the depth filter is not used correctly here!
-        # TODO come up with a better way to filter points or use enough views
-
+        mv_consistent = self.depth_filter(
+            idx,
+            count_thresh=self.kf_mng_params.filter.mv_count_thresh,
+            bin_thresh=self.kf_mng_params.filter.bin_thresh,
+        )
+        self.info(f"Valid points: {100* mv_consistent.sum()/mv_consistent.numel()} %")
+        depth[~mv_consistent] = 0.0  # These pixels will not be considered in loss computation
         return self.camera_from_frame(idx, color, depth, intrinsics, c2w)
-
-    def get_new_cameras(self):
-        """
-        Get all new cameras from the video.
-        """
-        for idx in range(self.last_idx, self.cur_idx - self.delay):
-            color, depth, intrinsics, c2w, _, _ = self.video.get_mapping_item(idx, self.device)
-            color = color.permute(2, 0, 1)
-
-            cam = self.camera_from_frame(idx, color, depth, intrinsics, c2w)
-            cam.update_RT(cam.R_gt, cam.T_gt)  # Assuming we found the best pose in tracking
-            self.new_cameras.append(cam)
 
     def camera_from_frame(
         self, idx: int, image: torch.Tensor, depth: torch.Tensor, intrinsic: torch.Tensor, gt_pose: torch.Tensor
@@ -149,15 +183,23 @@
             device=self.device,
         )
 
-    # FIXME the items in mapping_queue are upsampled when they should not be
-    def camera_from_gt(self):
-        """Extract a frame from the Queue and use the gt pose for creation"""
-        idx, image, depth, intrinsic, gt_pose = self.mapping_queue.get()
-        image, depth = image.squeeze().to(self.device), depth.to(self.device)
-        intrinsic, gt_pose = intrinsic.to(self.device), gt_pose.to(self.device)
-        return self.camera_from_frame(idx, image, depth, intrinsic, gt_pose)
-
-    def pose_optimizer(self, frames: list):
+    def get_new_cameras(self):
+        """Get all new cameras from the video."""
+        if self.batch_mode:
+            to_add = range(self.last_idx, self.cur_idx - self.delay)
+            to_add = to_add[: self.kf_mng_params.default_batch_size]
+        else:
+            to_add = range(self.last_idx, self.cur_idx - self.delay)
+
+        for idx in to_add:
+            color, depth, intrinsics, c2w, _, _ = self.video.get_mapping_item(idx, self.device)
+            color = color.permute(2, 0, 1)
+
+            cam = self.camera_from_frame(idx, color, depth, intrinsics, c2w)
+            cam.update_RT(cam.R_gt, cam.T_gt)  # Assuming we found the best pose in tracking
+            self.new_cameras.append(cam)
+
+    def pose_optimizer(self, frames: List):
         """Creates an optimizer for the camera poses for all provided frames."""
         opt_params = []
         for cam in frames:
@@ -176,45 +218,9 @@
 
         return torch.optim.Adam(opt_params)
 
-    # FIXME this can fail when dirty index is empty
-    # TODO chen: why does this even depend on dirty index, when we call it with last_idx?!
-    def depth_filter(self, idx: int):
-        """
-        Gets the video and the time idex and returns the mask.
-
-
-        NOTE andrei: Tried:
-        -setting the cuda device to 1
-        -set the debug flags in bashrc
-        -using clone_obj
-        -checked the locking for dirty_index
-        -if you access poses or disps_up or poses directly you get the error
-        -setting torch.backends.cudnn.benmark = False
-        -tried running it on cpu (got another error Input type (c10::Half) and bias type (float) should be the same)
-        """
-
-        # TODO why doesnt it work only with one index?
-        with self.video.get_lock():
-            (dirty_index,) = torch.where(self.video.mapping_dirty.clone())
-            dirty_index = dirty_index
-
-        device = self.video.device
-        poses = torch.index_select(self.video.poses, 0, dirty_index)
-        disps = torch.index_select(self.video.disps_up, 0, dirty_index)
-        thresh = 0.1 * torch.ones_like(disps.mean(dim=[1, 2]))
-        intrinsics = self.video.intrinsics[0] * self.video.scale_factor
-        count = droid_backends.depth_filter(poses, disps, intrinsics, dirty_index, thresh)
-
-        mask = (count >= 1) & (disps > 0.05 * disps.mean(dim=[1, 2], keepdim=True))
-
-        self.info(f"Valid points: {100* mask.sum()/mask.numel()} %")
-        return mask
-
+    # TODO since we filter afterwards as well, should we remove the depth_filter here?
     def frame_updater(self):
-        """
-        Gets the list of frames and updates the depth and pose based on the video.
-        All frames are used to compute the filter, only dirty frames are updated
-        """
+        """Gets the list of frames and updates the depth and pose based on the video."""
         all_cameras = self.cameras + self.new_cameras
         all_idxs = torch.tensor([cam.uid for cam in all_cameras]).long().to(self.device)
 
@@ -222,23 +228,23 @@
             (dirty_index,) = torch.where(self.video.mapping_dirty.clone())
             dirty_index = dirty_index[dirty_index < self.cur_idx - self.delay]
 
-            poses = torch.index_select(self.video.poses.detach(), dim=0, index=all_idxs)
             if self.video.upsampled:
-                disps = torch.index_select(self.video.disps_up.detach(), dim=0, index=all_idxs)
-                intrinsics = self.video.intrinsics[0] * self.video.scale_factor
+                disps = torch.index_select(self.video.disps_up.clone().detach(), dim=0, index=all_idxs)
             else:
-                disps = torch.index_select(self.video.disps.detach(), dim=0, index=all_idxs)
-                intrinsics = self.video.intrinsics[0]
-
-        self.info(f"Updating frames {dirty_index}")
-
+                disps = torch.index_select(self.video.disps.clone().detach(), dim=0, index=all_idxs)
+        mv_consistent = self.depth_filter(
+            all_idxs,
+            count_thresh=self.kf_mng_params.filter.mv_count_thresh,
+            bin_thresh=self.kf_mng_params.filter.bin_thresh,
+        )
         depths = 1 / (disps + 1e-7)
-        thresh = 0.1 * torch.ones_like(disps.mean(dim=[1, 2]))
-        count = droid_backends.depth_filter(poses, disps, intrinsics, all_idxs, thresh)
-        mask = (count >= 1) & (disps > 0.05 * disps.mean(dim=[1, 2], keepdim=True))
-
-        for idx in dirty_index:
-            # self.info(f"Frame {idx}: filtered {100*(1 - mask[idx].sum() / mask[idx].numel()):.2f}% of the points")
+        depths[~mv_consistent] = 0.0
+
+        # Only update existing cameras
+        to_update = dirty_index[torch.isin(dirty_index, all_idxs)]
+
+        self.info(f"Updating frames {to_update}")
+        for idx in to_update:
             _, _, _, c2w, _, _ = self.video.get_mapping_item(idx, self.device)
             cam = all_cameras[idx]
             w2c = torch.inverse(c2w)
@@ -247,7 +253,7 @@
             cam.depth = depths[idx].detach()
             cam.update_RT(R, T)
 
-        self.video.mapping_dirty[dirty_index] = False
+        self.video.mapping_dirty[to_update] = False
 
     def plot_centers(self) -> None:
         """Plot the optimized 3D Gaussians as a point cloud"""
@@ -267,12 +273,12 @@
         cv2.imwrite(render_path, bgr)
 
     def mapping_step(
-        self, iter: int, frames: list, pruning_params: dict, densify: bool = True, optimize_poses: bool = False
+        self, iter: int, frames: List[Camera], kf_mng_params: Dict, densify: bool = True, optimize_poses: bool = False
     ) -> float:
         """
         Takes the list of selected keyframes to optimize and performs one step of the mapping optimization.
         """
-        if self.mapping_params.optimize_poses:
+        if optimize_poses:
             pose_optimizer = self.pose_optimizer(self.cameras)
 
         # Sanity check when we dont have anything to optimize
@@ -292,15 +298,16 @@
             opacity, n_touched = render_pkg["opacity"], render_pkg["n_touched"]
 
             loss += self.mapping_loss(image, depth, view)
-            if (
-                self.last_idx - view.uid < self.n_last_frames
-            ):  # TODO Only take into account last frames and not random ones
+            # TODO Only take into account last frames and not random ones
+            # TODO chen: try to remove the if statement and see if results change much
+            if self.last_idx - view.uid < self.n_last_frames:
                 self.occ_aware_visibility[view.uid] = (n_touched > 0).long()
 
+        # Regularize scale changes of the Gaussians
         scaling = self.gaussians.get_scaling
         isotropic_loss = torch.abs(scaling - scaling.mean(dim=1).view(-1, 1))
-        # TODO chen: is this 5 simply because of the number of random frames or a hyperparameter?
-        loss += 5 * len(frames) * isotropic_loss.mean()  # TODO chen: why was the 5 not in the previous commits?
+        loss += self.loss_params.beta * len(frames) * isotropic_loss.mean()
+
         loss.backward()
 
         with torch.no_grad():
@@ -312,17 +319,16 @@
             if densify:
                 self.gaussians.add_densification_stats(viewspace_point_tensor, visibility_filter)
 
-            if self.last_idx > self.n_last_frames and (iter + 1) % self.pruning_params.prune_every == 0:
+            if self.last_idx > self.n_last_frames and (iter + 1) % self.kf_mng_params.prune_every == 0:
                 # self.prune_gaussians() # Covisibility based pruning for recently added gaussians
                 self.gaussians.densify_and_prune(  # General pruning based on opacity and size + densification
-                    pruning_params.densify_grad_threshold,
-                    pruning_params.gaussian_th,
-                    pruning_params.gaussian_extent,
-                    pruning_params.size_threshold,
+                    kf_mng_params.densify_grad_threshold,
+                    kf_mng_params.gaussian_th,
+                    kf_mng_params.gaussian_extent,
+                    kf_mng_params.size_threshold,
                 )
 
             self.gaussians.optimizer.step()
-
             self.gaussians.optimizer.zero_grad()
             self.gaussians.update_learning_rate(self.last_idx)
 
@@ -335,7 +341,10 @@
             return loss.item()
 
     def mapping_loss(self, image: torch.Tensor, depth: torch.Tensor, cam: Camera):
-        """Compute a weighted l1 loss between i) the rendered image and the ground truth image and ii) the rendered depth and the ground truth depth."""
+        """Compute a weighted l1 loss between i) the rendered image and the ground truth image and ii) the rendered depth and the ground truth depth.
+
+        NOTE: the groundtruth depth here is the depth from the VSLAM system, not the external sensor depth!
+        """
 
         alpha = self.loss_params.alpha
         rgb_boundary_threshold = self.loss_params.rgb_boundary_threshold
@@ -343,7 +352,7 @@
         gt_image, gt_depth = cam.original_image, cam.depth
 
         rgb_pixel_mask = (gt_image.sum(dim=0) > rgb_boundary_threshold).view(*depth.shape)
-        depth_pixel_mask = (gt_depth > 0.01).view(*depth.shape)
+        depth_pixel_mask = (gt_depth > 0.01).view(*depth.shape)  # Only use valid depths for supervision
 
         image = (torch.exp(cam.exposure_a)) * image + cam.exposure_b
         l1_rgb = torch.abs(image * rgb_pixel_mask - gt_image * rgb_pixel_mask)
@@ -362,19 +371,17 @@
         for _, visibility in self.occ_aware_visibility.items():
             self.gaussians.n_obs += visibility.cpu()
 
-        mask = (
-            self.gaussians.unique_kfIDs >= sorted_frames[self.pruning_params.prune_last - 1]
-        )  # Gaussians added on the last prune_last frames
-
-        to_prune = torch.logical_and(self.gaussians.n_obs <= self.pruning_params.visibility_th, mask)
+        # Gaussians added on the last prune_last frames
+        mask = self.gaussians.unique_kfIDs >= sorted_frames[self.kf_mng_params.prune_last - 1]
+
+        to_prune = torch.logical_and(self.gaussians.n_obs <= self.kf_mng_params.visibility_th, mask)
         self.gaussians.prune_points(to_prune.cuda())
         for idx in new_idx:
             self.occ_aware_visibility[idx] = self.occ_aware_visibility[idx][~to_prune]
         self.info(f"Covisibility based pruning removed {to_prune.sum()} gaussians")
 
-    # TODO chen: make the 5 configurable, because this should be treated as a hyperparameter
     def select_keyframes(self):
-        # Select n_last_frames and other n_rand_frames
+        """Select the last n1 frames and n2 other random frames from all."""
         if len(self.cameras) <= self.n_last_frames + self.n_rand_frames:
             keyframes = self.cameras
             keyframes_idx = np.arange(len(self.cameras))
@@ -383,26 +390,17 @@
             keyframes = self.cameras[-self.n_last_frames :] + [self.cameras[i] for i in keyframes_idx]
         return keyframes, keyframes_idx
 
-<<<<<<< HEAD
-    # FIXME this is now called without it being the actual last call
-    def _last_call(self):
-=======
-    def _last_call(self,mapping_queue: mp.Queue,received_item: mp.Event):
->>>>>>> 6dcdc725
+    def _last_call(self, mapping_queue: mp.Queue, received_item: mp.Event):
         """Do one last refinement over the map"""
 
         self.info("\nMapping refinement starting")
-        for iter in range(self.mapping_params.refinement_iters):
+        for iter in range(self.refinement_iters):
             loss = self.mapping_step(
-                iter,
-                self.cameras,
-                self.pruning_params.refinement,
-                densify=False,
-                optimize_poses=self.mapping_params.optimize_poses,
+                iter, self.cameras, self.kf_mng_params.refinement, densify=False, optimize_poses=self.optimize_poses
             )
             self.loss_list.append(loss / len(self.cameras))
 
-            if self.mapping_params.use_gui:
+            if self.use_gui:
                 self.q_main2vis.put_nowait(
                     gui_utils.GaussianPacket(
                         gaussians=clone_obj(self.gaussians),
@@ -414,25 +412,21 @@
         self.gaussians.save_ply(f"{self.output}/mesh/final_{self.mode}.ply")
         self.info(f"Mesh saved at {self.output}/mesh/final_{self.mode}.ply")
 
-        if self.mapping_params.save_renders:
+        if self.save_renders:
             for cam in self.cameras:
                 self.save_render(cam, f"{self.output}/renders/final/{cam.uid}.png")
 
         fig, ax = plt.subplots()
         ax.set_yscale("log")
         ax.set_title(
-            f"Mode: {self.mode}. Optimize poses: {self.mapping_params.optimize_poses}. Gaussians: {self.gaussians.get_xyz.shape[0]}"
+            f"Mode: {self.mode}. Optimize poses: {self.optimize_poses}. Gaussians: {self.gaussians.get_xyz.shape[0]}"
         )
-        ax.plot(self.loss_list[-self.mapping_params.refinement_iters :])
+        ax.plot(self.loss_list[-self.refinement_iters :])
         plt.savefig(f"{self.output}/loss_{self.mode}.png")
 
         ## export the cameras and gaussians to the terminate process
-        if self.cfg.evaluate:
-<<<<<<< HEAD
-            self.mapping_queue.put(
-=======
+        if self.evaluate:
             mapping_queue.put(
->>>>>>> 6dcdc725
                 gui_utils.EvaluatePacket(
                     pipeline_params=clone_obj(self.pipeline_params),
                     cameras=self.cameras[:],
@@ -442,17 +436,14 @@
             )
             received_item.wait()  # Wait until the Packet got delivered
 
-
-    def __call__(self,mapping_queue: mp.Queue,received_item: mp.Event, the_end=False):
+    def __call__(self, mapping_queue: mp.Queue, received_item: mp.Event, the_end=False):
+
         self.cur_idx = int(self.video.filtered_id.item())
-
-        if self.last_idx + self.delay < self.cur_idx and self.cur_idx > self.mapping_params.warmup:
-            # self.last_idx += 1
-            # self.info(f"\nStarting frame: {self.last_idx}. Gaussians: {self.gaussians.get_xyz.shape[0]}. Video at {self.cur_idx}")
+        if self.last_idx + self.delay < self.cur_idx and self.cur_idx > self.warmup:
 
             self.get_new_cameras()  # Add new cameras
             self.info(f"Added {len(self.new_cameras)} new cameras: {[cam.uid for cam in self.new_cameras]}")
-            self.frame_updater()  # Filter cameras
+            self.frame_updater()  # Update cameras with information from SLAM system
 
             for cam in self.new_cameras:
                 if not self.initialized:
@@ -464,19 +455,20 @@
                     self.gaussians.extend_from_pcd_seq(cam, cam.uid, init=False)
                     self.info(f"Added {self.gaussians.get_xyz.shape[0] - n_g} gaussians based on view {cam.uid}")
 
-            # TODO is this the cause of our problems?
             # We might have 0 Gaussians in some cases
-            # if self.gaussians.get_xyz.shape[0] == 0:
-            #     return
-
-            # Optimze gaussians
-            for iter in range(self.mapping_params.mapping_iters):
+            if self.gaussians.get_xyz.shape[0] == 0:
+                return
+
+            # Optimize gaussians
+            for iter in range(self.mapping_iters):
                 frames = self.select_keyframes()[0] + self.new_cameras
-                loss = self.mapping_step(iter, frames, self.pruning_params.mapping, densify=True, optimize_poses=False)
+                loss = self.mapping_step(
+                    iter, frames, self.kf_mng_params.mapping, densify=True, optimize_poses=self.optimize_poses
+                )
                 self.loss_list.append(loss / len(frames))
 
             # Update visualization
-            if self.mapping_params.use_gui:
+            if self.use_gui:
                 self.q_main2vis.put_nowait(
                     gui_utils.GaussianPacket(
                         gaussians=clone_obj(self.gaussians),
@@ -494,13 +486,14 @@
             self.info(msg)
 
             # Save renders
-            if self.mapping_params.save_renders and cam.uid % 5 == 0:
+            if self.save_renders and cam.uid % 5 == 0:
                 self.save_render(cam, f"{self.output}/renders/mapping/{cam.uid}.png")
 
+            # Keep track of added cameras
             self.cameras += self.new_cameras
             self.new_cameras = []
             self.last_idx = self.cameras[-1].uid + 1
 
         elif the_end and self.last_idx + self.delay == self.cur_idx:
-            self._last_call(mapping_queue=mapping_queue,received_item=received_item)
+            self._last_call(mapping_queue=mapping_queue, received_item=received_item)
             return True