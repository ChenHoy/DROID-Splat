--- conflicted
+++ resolved
@@ -83,11 +83,7 @@
         bg_color = [1, 1, 1]
         self.background = torch.tensor(bg_color, dtype=torch.float32, device="cuda")
 
-<<<<<<< HEAD
-        if self.setup.use_gui and not config['evaluate']:
-=======
-        if self.mapping_params.use_gui:
->>>>>>> 3a5b2ff6
+        if self.mapping_params.use_gui and not cfg.evaluate:
             self.q_main2vis = mp.Queue()
             self.q_vis2main = mp.Queue()
             self.params_gui = gui_utils.ParamsGUI(
@@ -110,8 +106,6 @@
         self.n_rand_frames = 5
 
         self.show_filtered = False
-
-        self.mapping_queue = mapping_queue
 
 
     # TODO only take object here if dirty_index is set to see if this is a new updated frame
@@ -232,25 +226,6 @@
 
 
         device = self.video.device
-<<<<<<< HEAD
-        poses = torch.index_select(clone_obj(self.video.poses), 0, dirty_index) ## BUG same here
-        print(self.video.disps_up.shape) ## half of it is empty
-        print("Dirty index:",dirty_index)
-        disps = torch.index_select(clone_obj(self.video.disps_up), 0, dirty_index) ## BUG here
-        # thresh = 0.1 * torch.ones_like(disps.mean(dim=[1, 2]))
-        thresh = torch.tensor(0.005).unsqueeze(0)
-        intrinsics = self.video.intrinsics[0] * self.video.scale_factor
-        count = droid_backends.depth_filter(poses, disps, intrinsics, dirty_index, thresh)
-
-        # mask = (count >= 1) & (disps > 0.5 * disps.mean(dim=[1, 2], keepdim=True))
-        print("poses shape: {}".format(poses.shape))
-        mean_disps = disps.mean(dim=[1, 2], keepdim=True)
-        half_mean_disps = 0.5 * mean_disps
-        disps_greater_than_half_mean = disps > half_mean_disps
-        count_greater_than_or_equal_to_one = count >= 1
-        mask = count_greater_than_or_equal_to_one & disps_greater_than_half_mean
-
-=======
         poses = torch.index_select(self.video.poses, 0, dirty_index)
         disps = torch.index_select(self.video.disps_up, 0, dirty_index)
         thresh = 0.1 * torch.ones_like(disps.mean(dim=[1, 2]))
@@ -259,7 +234,6 @@
         count = droid_backends.depth_filter(poses, disps, intrinsics, dirty_index, thresh)
 
         mask = (count >= 1) & (disps > 0.05 * disps.mean(dim=[1, 2], keepdim=True))
->>>>>>> 3a5b2ff6
         if len(mask) > 0:
             mask = mask[idx]
 
@@ -425,26 +399,16 @@
             keyframes = self.cameras
             keyframes_idx = np.arange(len(self.cameras))
         else:
-<<<<<<< HEAD
-            keyframes_idx = np.random.choice(len(self.cameras)-5, 5, replace=False)
-            keyframes = self.cameras[-5:] + [self.cameras[i] for i in keyframes_idx]
-        return keyframes,keyframes_idx
-    
-    def __call__(self, the_end=False):
-        cur_idx = int(self.video.filtered_id.item())
-
-        if self.last_idx + 2 < cur_idx and cur_idx > self.setup.warmup:
-=======
             keyframes = self.cameras[-self.n_last_frames:] + [
                 self.cameras[i] for i in np.random.choice(len(self.cameras) - self.n_last_frames, self.n_rand_frames, replace=False)
             ]
+        ## TODO: add indexes of keyframes for evaluation
         return keyframes
 
-    def __call__(self, the_end=False):
+    def __call__(self, the_end=False, mapping_queue: mp.Queue = None):
         cur_idx = int(self.video.filtered_id.item()) 
         
         if self.last_idx + self.delay < cur_idx and cur_idx > self.mapping_params.warmup:
->>>>>>> 3a5b2ff6
             self.last_idx += 1
             
             print(f"\nStarting frame: {self.last_idx}. Gaussians: {self.gaussians.get_xyz.shape[0]}. Video at {cur_idx}")
@@ -528,14 +492,15 @@
                     self.save_render(cam, f"{self.output}/renders/final/{cam.uid}.png")
 
 
-<<<<<<< HEAD
             ## export the cameras and gaussians to the terminate process
-            self.mapping_queue.put(gui_utils.EvaluatePacket(
-                pipeline_params=self.pipeline_params,
-                cameras=self.cameras,
+            print("Sending the final state to the terminate process")
+            mapping_queue.put(gui_utils.EvaluatePacket(
+                pipeline_params=clone_obj(self.pipeline_params),
+                cameras=self.cameras[:],
                 gaussians=clone_obj(self.gaussians),
-                background=self.background
+                background=clone_obj(self.background)
             ))
+            print("Sent the final state to the terminate process successfully")
 
             # fig, ax = plt.subplots()
             # ax.set_title("Loss per frame evolution")
@@ -549,14 +514,6 @@
             # ax.plot(self.loss_list[-self.setup.refinement_iters:])
             # plt.savefig(f"{self.setup.render_path}/loss_{self.mode}.png")
             # plt.show()
-=======
-            fig, ax = plt.subplots()
-            ax.set_yscale("log")
-            ax.set_title(f"Mode: {self.mode}. Optimize poses: {self.mapping_params.optimize_poses}. Gaussians: {self.gaussians.get_xyz.shape[0]}")
-            ax.plot(self.loss_list[-self.mapping_params.refinement_iters:])
-            plt.savefig(f"{self.output}/loss_{self.mode}.png")
-            plt.show()
->>>>>>> 3a5b2ff6
 
             return True
         