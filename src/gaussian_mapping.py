import os
from termcolor import colored

import torch
import torch.multiprocessing as mp
import open3d as o3d
import numpy as np
import cv2
import matplotlib.pyplot as plt

from .gaussian_splatting.gui import gui_utils, slam_gui
from .gaussian_splatting.gaussian_renderer import render
from .gaussian_splatting.scene.gaussian_model import GaussianModel
from .gaussian_splatting.utils.graphics_utils import getProjectionMatrix2, getWorld2View2, focal2fov
from .gaussian_splatting.multiprocessing_utils import clone_obj
from .gaussian_splatting.camera_utils import Camera
from .gaussian_splatting.pose_utils import update_pose

import droid_backends


"""
Mapping based on 3D Gaussian Splatting. 
We create new Gaussians based on incoming new views and optimize them for dense photometric consistency. 
Since they are initialized with the 3D locations of a VSLAM system, this process converges really fast. 

NOTE this could a be standalone SLAM system itself, but we use it as finetuning here to be independent of rendering alone.
"""


class GaussianMapper(object):
    """
    SLAM from Rendering with 3D Gaussian Splatting.
    """

    def __init__(self, cfg, slam):
        self.cfg = cfg
        self.slam = slam
        self.video = slam.video
        self.device = cfg.slam.device
        self.mode = cfg.slam.mode
        self.output = slam.output
        self.model_params = cfg.mapping.model_params
        self.opt_params = cfg.mapping.opt_params
        self.pipeline_params = cfg.mapping.pipeline_params
        self.pruning_params = cfg.mapping.pruning
        self.mapping_params = cfg.mapping
        self.loss_params = cfg.mapping.loss
        self.delay = 2  # Delay between tracking and mapping

        self.use_spherical_harmonics = False
        self.model_params.sh_degree = 3 if self.use_spherical_harmonics else 0

        self.gaussians = GaussianModel(self.model_params.sh_degree, config=self.cfg.data)
        self.gaussians.init_lr(6.0)
        self.gaussians.training_setup(self.opt_params)

        bg_color = [1, 1, 1]
        self.background = torch.tensor(bg_color, dtype=torch.float32, device="cuda")

        if self.mapping_params.use_gui and not self.cfg.slam.evaluate:

            self.q_main2vis = mp.Queue()
            self.q_vis2main = mp.Queue()
            self.params_gui = gui_utils.ParamsGUI(
                pipe=self.pipeline_params,
                background=self.background,
                gaussians=self.gaussians,
                q_main2vis=self.q_main2vis,
                q_vis2main=self.q_vis2main,
            )
            gui_process = mp.Process(target=slam_gui.run, args=(self.params_gui,))
            gui_process.start()
            self.info("GUI process started!")

        self.cameras = []
        self.new_cameras = []
        self.loss_list = []
        self.last_idx = 0
        self.initialized = False
        self.projection_matrix = None

        self.n_last_frames = 10
        self.n_rand_frames = 5

        self.show_filtered = False

    def info(self, msg: str):
        print(colored("[Gaussian Mapper] " + msg, "magenta"))

    # TODO only take object here if dirty_index is set to see if this is a new updated frame
    def camera_from_video(self, idx):
        """Takes the frame data from the video and returns a Camera object."""
        color, depth, c2w, _, _ = self.video.get_mapping_item(idx, self.device)
        color = color.permute(2, 0, 1)
        intrinsics = self.video.intrinsics[0] * self.video.scale_factor

        # FIXME chen: the depth filter is not used correctly here!
        # TODO come up with a better way to filter points or use enough views

        return self.camera_from_frame(idx, color, depth, intrinsics, c2w)

    def get_new_cameras(self):
        """
        Get all new cameras from the video.
        """
        for idx in range(self.last_idx, self.cur_idx - self.delay):
            color, depth, c2w, _, _ = self.video.get_mapping_item(idx, self.device)
            color = color.permute(2, 0, 1)
            intrinsics = self.video.intrinsics[0] * self.video.scale_factor
            cam = self.camera_from_frame(idx, color, depth, intrinsics, c2w)
            cam.update_RT(cam.R_gt, cam.T_gt)  # Assuming we found the best pose in tracking
            self.new_cameras.append(cam)

    def camera_from_frame(
        self, idx: int, image: torch.Tensor, depth: torch.Tensor, intrinsic: torch.Tensor, gt_pose: torch.Tensor
    ):
        """Given the image, depth, intrinsic and pose, creates a Camera object."""
        fx, fy, cx, cy = intrinsic
        height, width = image.shape[1:]
        gt_pose = torch.linalg.inv(gt_pose)  # They invert the poses in the dataloader
        znear = 0.01
        zfar = 100.0  # TODO make this configurable?
        fovx = focal2fov(fx, width)
        fovy = focal2fov(fy, height)

        if self.projection_matrix is None:
            self.projection_matrix = (
                getProjectionMatrix2(znear, zfar, cx, cy, fx, fy, width, height).transpose(0, 1).to(self.device)
            )

        return Camera(
            idx,
            image,
            depth,
            gt_pose,
            self.projection_matrix,
            fx,
            fy,
            cx,
            cy,
            fovx,
            fovy,
            height,
            width,
            device=self.device,
        )

    def camera_from_gt(self):
        """Extract a frame from the Queue and use the gt pose for creation"""
        idx, image, depth, intrinsic, gt_pose = self.mapping_queue.get()
        image, depth = image.squeeze().to(self.device), depth.to(self.device)
        intrinsic, gt_pose = intrinsic.to(self.device), gt_pose.to(self.device)
        return self.camera_from_frame(idx, image, depth, intrinsic, gt_pose)

    def pose_optimizer(self, frames: list):
        """Creates an optimizer for the camera poses for all provided frames."""
        opt_params = []
        for cam in frames:
            opt_params.append(
                {"params": [cam.cam_rot_delta], "lr": self.opt_params.cam_rot_delta, "name": "rot_{}".format(cam.uid)}
            )
            opt_params.append(
                {
                    "params": [cam.cam_trans_delta],
                    "lr": self.opt_params.cam_trans_delta,
                    "name": "trans_{}".format(cam.uid),
                }
            )
            opt_params.append({"params": [cam.exposure_a], "lr": 0.01, "name": "exposure_a_{}".format(cam.uid)})
            opt_params.append({"params": [cam.exposure_b], "lr": 0.01, "name": "exposure_b_{}".format(cam.uid)})

        return torch.optim.Adam(opt_params)

    # FIXME this can fail when dirty index is empty
    # TODO chen: why does this even depend on dirty index, when we call it with last_idx?!
    def depth_filter(self, idx: int):
        """
        Gets the video and the time idex and returns the mask.


        NOTE andrei: Tried:
        -setting the cuda device to 1
        -set the debug flags in bashrc
        -using clone_obj
        -checked the locking for dirty_index
        -if you access poses or disps_up or poses directly you get the error
        -setting torch.backends.cudnn.benmark = False
        -tried running it on cpu (got another error Input type (c10::Half) and bias type (float) should be the same)
        """

        # TODO why doesnt it work only with one index?
        with self.video.get_lock():
            (dirty_index,) = torch.where(self.video.mapping_dirty.clone())
            dirty_index = dirty_index

        device = self.video.device
        poses = torch.index_select(self.video.poses, 0, dirty_index)
        disps = torch.index_select(self.video.disps_up, 0, dirty_index)
        thresh = 0.1 * torch.ones_like(disps.mean(dim=[1, 2]))
        intrinsics = self.video.intrinsics[0] * self.video.scale_factor
        count = droid_backends.depth_filter(poses, disps, intrinsics, dirty_index, thresh)

        mask = (count >= 1) & (disps > 0.05 * disps.mean(dim=[1, 2], keepdim=True))

        self.info(f"Valid points: {100* mask.sum()/mask.numel()} %")
        return mask

    def frame_updater(self):
        """
        Gets the list of frames and updates the depth and pose based on the video.
        All frames are used to compute the filter, only dirty frames are updated
        """
        all_cameras = self.cameras + self.new_cameras
        all_idxs = torch.tensor([cam.uid for cam in all_cameras]).long().to(self.device)

        with self.video.get_lock():
            (dirty_index,) = torch.where(self.video.mapping_dirty.clone())
            dirty_index = dirty_index[dirty_index < self.cur_idx - self.delay]

            poses = torch.index_select(self.video.poses.detach(), dim=0, index=all_idxs)
            disps = torch.index_select(self.video.disps_up.detach(), dim=0, index=all_idxs)
            intrinsics = self.video.intrinsics[0] * self.video.scale_factor

        self.info(f"Updating frames {dirty_index}")

        depths = 1 / (disps + 1e-7)
        thresh = 0.1 * torch.ones_like(disps.mean(dim=[1, 2]))
        count = droid_backends.depth_filter(poses, disps, intrinsics, all_idxs, thresh)
        mask = (count >= 1) & (disps > 0.05 * disps.mean(dim=[1, 2], keepdim=True))

        for idx in dirty_index:
            # self.info(f"Frame {idx}: filtered {100*(1 - mask[idx].sum() / mask[idx].numel()):.2f}% of the points")
            _, _, c2w, _, _ = self.video.get_mapping_item(idx, self.device)
            cam = all_cameras[idx]
            w2c = torch.inverse(c2w)
            R = w2c[:3, :3].unsqueeze(0).detach()
            T = w2c[:3, 3].detach()
            cam.depth = depths[idx].detach()
            cam.update_RT(R, T)

        self.video.mapping_dirty[dirty_index] = False

    def plot_centers(self) -> None:
        """Plot the optimized 3D Gaussians as a point cloud"""
        means = self.gaussians.get_xyz.detach().cpu().numpy()
        rgb = self.gaussians.get_features[:, 0, :].detach().cpu().numpy()
        rgb = (rgb - rgb.min()) / (rgb.max() - rgb.min())
        pcd = o3d.geometry.PointCloud()
        pcd.points = o3d.utility.Vector3dVector(means)
        pcd.colors = o3d.utility.Vector3dVector(rgb)
        o3d.visualization.draw_geometries([pcd])

    def save_render(self, cam: Camera, render_path: str) -> None:
        """Save a rendered frame"""
        render_pkg = render(cam, self.gaussians, self.pipeline_params, self.background)
        rgb = np.uint8(255 * render_pkg["render"].detach().cpu().numpy().transpose(1, 2, 0))
        bgr = cv2.cvtColor(rgb, cv2.COLOR_RGB2BGR)
        cv2.imwrite(render_path, bgr)

    def mapping_step(
        self, iter: int, frames: list, pruning_params: dict, densify: bool = True, optimize_poses: bool = False
    ) -> float:
        """
        Takes the list of selected keyframes to optimize and performs one step of the mapping optimization.
        """
        if self.mapping_params.optimize_poses:
            pose_optimizer = self.pose_optimizer(self.cameras)

        loss = 0
        self.occ_aware_visibility = {}
        for view in frames:

            render_pkg = render(view, self.gaussians, self.pipeline_params, self.background)
            visibility_filter, viewspace_point_tensor = render_pkg["visibility_filter"], render_pkg["viewspace_points"]
            image, radii, depth = render_pkg["render"], render_pkg["radii"], render_pkg["depth"]
            opacity, n_touched = render_pkg["opacity"], render_pkg["n_touched"]

            loss += self.mapping_loss(image, depth, view)
            if (
                self.last_idx - view.uid < self.n_last_frames
            ):  # TODO Only take into account last frames and not random ones
                self.occ_aware_visibility[view.uid] = (n_touched > 0).long()

        scaling = self.gaussians.get_scaling
        isotropic_loss = torch.abs(scaling - scaling.mean(dim=1).view(-1, 1))
        # TODO chen: is this 5 simply because of the number of random frames or a hyperparameter?
        loss += 5 * len(frames) * isotropic_loss.mean()  # TODO chen: why was the 5 not in the previous commits?
        loss.backward()

        with torch.no_grad():
            self.gaussians.max_radii2D[visibility_filter] = torch.max(
                self.gaussians.max_radii2D[visibility_filter],
                radii[visibility_filter],
            )

            if densify:
                self.gaussians.add_densification_stats(viewspace_point_tensor, visibility_filter)

            if self.last_idx > self.n_last_frames and (iter + 1) % self.pruning_params.prune_every == 0:
                # self.prune_gaussians() # Covisibility based pruning for recently added gaussians
                self.gaussians.densify_and_prune(  # General pruning based on opacity and size + densification
                    pruning_params.densify_grad_threshold,
                    pruning_params.gaussian_th,
                    pruning_params.gaussian_extent,
                    pruning_params.size_threshold,
                )

            self.gaussians.optimizer.step()

            self.gaussians.optimizer.zero_grad()
            self.gaussians.update_learning_rate(self.last_idx)

            if optimize_poses:
                pose_optimizer.step()
                pose_optimizer.zero_grad()
                for view in frames:
                    update_pose(view)

            return loss.item()

    def mapping_loss(self, image: torch.Tensor, depth: torch.Tensor, cam: Camera):
        """Compute a weighted l1 loss between i) the rendered image and the ground truth image and ii) the rendered depth and the ground truth depth."""

        alpha = self.loss_params.alpha
        rgb_boundary_threshold = self.loss_params.rgb_boundary_threshold

        gt_image, gt_depth = cam.original_image, cam.depth

        rgb_pixel_mask = (gt_image.sum(dim=0) > rgb_boundary_threshold).view(*depth.shape)
        depth_pixel_mask = (gt_depth > 0.01).view(*depth.shape)

        image = (torch.exp(cam.exposure_a)) * image + cam.exposure_b
        l1_rgb = torch.abs(image * rgb_pixel_mask - gt_image * rgb_pixel_mask)
        l1_depth = torch.abs(depth * depth_pixel_mask - gt_depth * depth_pixel_mask)

        return alpha * l1_rgb.mean() + (1 - alpha) * l1_depth.mean()

    # TODO implement and use this
    def prune_gaussians(self):
        """Covisibility based pruning"""

        new_frames = self.cameras[-self.n_last_frames :]
        new_idx = [view.uid for view in new_frames]
        sorted_frames = sorted(new_idx, reverse=True)

        self.gaussians.n_obs.fill_(0)
        for _, visibility in self.occ_aware_visibility.items():
            self.gaussians.n_obs += visibility.cpu()

        mask = (
            self.gaussians.unique_kfIDs >= sorted_frames[self.pruning_params.prune_last - 1]
        )  # Gaussians added on the last prune_last frames

        to_prune = torch.logical_and(self.gaussians.n_obs <= self.pruning_params.visibility_th, mask)
        self.gaussians.prune_points(to_prune.cuda())
        for idx in new_idx:
            self.occ_aware_visibility[idx] = self.occ_aware_visibility[idx][~to_prune]
        self.info(f"Covisibility based pruning removed {to_prune.sum()} gaussians")

    # TODO chen: make the 5 configurable, because this should be treated as a hyperparameter
    def select_keyframes(self):
        # Select n_last_frames and other n_rand_frames
        if len(self.cameras) <= self.n_last_frames + self.n_rand_frames:
            keyframes = self.cameras
            keyframes_idx = np.arange(len(self.cameras))
        else:
            keyframes_idx = np.random.choice(len(self.cameras) - self.n_last_frames, self.n_rand_frames, replace=False)
            keyframes = self.cameras[-self.n_last_frames :] + [self.cameras[i] for i in keyframes_idx]
        return keyframes, keyframes_idx

<<<<<<< HEAD
    def __call__(
        self,
        mapping_queue: mp.Queue,
        received_item: mp.Event,
        the_end=False,
    ):
        self.cur_idx = int(self.video.filtered_id.item())

        if the_end and self.last_idx + self.delay == self.cur_idx:
            print("\nMapping refinement starting")

            for iter in range(self.mapping_params.refinement_iters):
                loss = self.mapping_step(
                    iter,
                    self.cameras,
                    self.pruning_params.refinement,
                    densify=False,
                    optimize_poses=self.mapping_params.optimize_poses,
                )
                self.loss_list.append(loss / len(self.cameras))

                if self.mapping_params.use_gui:
                    self.q_main2vis.put(
                        gui_utils.GaussianPacket(
                            gaussians=clone_obj(self.gaussians),
                            keyframes=self.cameras,
                        )
                    )
            print("Mapping refinement finished")

            self.gaussians.save_ply(f"{self.output}/mesh/final_{self.mode}.ply")
            print("Mesh saved")

            if self.mapping_params.save_renders:
                for cam in self.cameras:
                    self.save_render(cam, f"{self.output}/renders/final/{cam.uid}.png")

            ## export the cameras and gaussians to the terminate process
            print("Sending the final state to the terminate process")

            mapping_queue.put(
                gui_utils.EvaluatePacket(
                    pipeline_params=clone_obj(self.pipeline_params),
                    cameras=self.cameras[:],
                    gaussians=clone_obj(self.gaussians),
                    background=clone_obj(self.background),
                )
            )

            received_item.wait()  # Wait until the Packet got delivered
            print("Sent the final state to the terminate process successfully")

            if self.cfg.slam.evaluate:

                fig, ax = plt.subplots()
                ax.set_yscale("log")
                ax.set_title(f"Mode: {self.mode}. Optimize poses: {self.mapping_params.optimize_poses}. Gaussians: {self.gaussians.get_xyz.shape[0]}")
                ax.plot(self.loss_list[-self.mapping_params.refinement_iters:])
                plt.savefig(f"{self.output}/loss_{self.mode}.png")
                plt.clf()

            return True

        elif self.last_idx + self.delay < self.cur_idx and self.cur_idx > self.mapping_params.warmup:
            #self.last_idx += 1
            
            # self.info(f"\nStarting frame: {self.last_idx}. Gaussians: {self.gaussians.get_xyz.shape[0]}. Video at {self.cur_idx}")
=======
    def _last_call(self):
        """Do one last refinement over the map"""

        self.info("\nMapping refinement starting")
        for iter in range(self.mapping_params.refinement_iters):
            loss = self.mapping_step(
                iter,
                self.cameras,
                self.pruning_params.refinement,
                densify=False,
                optimize_poses=self.mapping_params.optimize_poses,
            )
            self.loss_list.append(loss / len(self.cameras))
>>>>>>> 6714d48c

            if self.mapping_params.use_gui:
                self.q_main2vis.put(
                    gui_utils.GaussianPacket(
                        gaussians=clone_obj(self.gaussians),
                        keyframes=self.cameras,
                    )
                )
        self.info("Mapping refinement finished")

        self.gaussians.save_ply(f"{self.output}/mesh/final_{self.mode}.ply")
        self.info(f"Mesh saved at {self.output}/mesh/final_{self.mode}.ply")

        if self.mapping_params.save_renders:
            for cam in self.cameras:
                self.save_render(cam, f"{self.output}/renders/final/{cam.uid}.png")

        fig, ax = plt.subplots()
        ax.set_yscale("log")
        ax.set_title(
            f"Mode: {self.mode}. Optimize poses: {self.mapping_params.optimize_poses}. Gaussians: {self.gaussians.get_xyz.shape[0]}"
        )
        ax.plot(self.loss_list[-self.mapping_params.refinement_iters :])
        plt.savefig(f"{self.output}/loss_{self.mode}.png")

        ## export the cameras and gaussians to the terminate process
        if self.cfg.slam.evaluate:
            self.mapping_queue.put(
                gui_utils.EvaluatePacket(
                    pipeline_params=self.pipeline_params,
                    cameras=self.cameras,
                    gaussians=clone_obj(self.gaussians),
                    background=self.background,
                )
            )

    def __call__(self, the_end=False):
        self.cur_idx = int(self.video.filtered_id.item())

        if self.last_idx + self.delay < self.cur_idx and self.cur_idx > self.mapping_params.warmup:
            # self.last_idx += 1
            # self.info(f"\nStarting frame: {self.last_idx}. Gaussians: {self.gaussians.get_xyz.shape[0]}. Video at {self.cur_idx}")

            self.get_new_cameras()  # Add new cameras
            self.info(f"Added {len(self.new_cameras)} new cameras: {[cam.uid for cam in self.new_cameras]}")
            self.frame_updater()  # Filter cameras

            for cam in self.new_cameras:
                if not self.initialized:
                    self.initialized = True
                    self.gaussians.extend_from_pcd_seq(cam, cam.uid, init=True)
                    self.info(f"Initialized with {self.gaussians.get_xyz.shape[0]} gaussians")
                else:
                    n_g = self.gaussians.get_xyz.shape[0]
                    self.gaussians.extend_from_pcd_seq(cam, cam.uid, init=False)
                    self.info(f"Added {self.gaussians.get_xyz.shape[0] - n_g} gaussians based on view {cam.uid}")

            # Optimze gaussians
            for iter in range(self.mapping_params.mapping_iters):
                frames = self.select_keyframes()[0] + self.new_cameras
                loss = self.mapping_step(iter, frames, self.pruning_params.mapping, densify=True, optimize_poses=False)
                self.loss_list.append(loss / len(frames))

            # Update visualization
            if self.mapping_params.use_gui:
                self.q_main2vis.put(
                    gui_utils.GaussianPacket(
                        gaussians=clone_obj(self.gaussians),
                        current_frame=cam,
                        keyframes=self.cameras,  # TODO: only pass cameras that got updated
                        kf_window=None,
                        gtcolor=cam.original_image,
                        gtdepth=cam.depth.detach().cpu().numpy(),
                    )
                )

            msg = "Frame: {}. Gaussians: {}. Video at {}".format(
                cam.uid, self.gaussians.get_xyz.shape[0], self.cur_idx
            )
            self.info(msg)

            # Save renders
            if self.mapping_params.save_renders and cam.uid % 5 == 0:
                self.save_render(cam, f"{self.output}/renders/mapping/{cam.uid}.png")

            self.cameras += self.new_cameras
            self.new_cameras = []
<<<<<<< HEAD
            self.last_idx = self.cameras[-1].uid + 1
=======
            self.last_idx = self.cameras[-1].uid + 1

        elif the_end and self.last_idx + self.delay == self.cur_idx:
            self._last_call()
            return True
>>>>>>> 6714d48c
<|MERGE_RESOLUTION|>--- conflicted
+++ resolved
@@ -37,8 +37,8 @@
         self.cfg = cfg
         self.slam = slam
         self.video = slam.video
-        self.device = cfg.slam.device
-        self.mode = cfg.slam.mode
+        self.device = cfg.device
+        self.mode = cfg.mode
         self.output = slam.output
         self.model_params = cfg.mapping.model_params
         self.opt_params = cfg.mapping.opt_params
@@ -58,8 +58,7 @@
         bg_color = [1, 1, 1]
         self.background = torch.tensor(bg_color, dtype=torch.float32, device="cuda")
 
-        if self.mapping_params.use_gui and not self.cfg.slam.evaluate:
-
+        if self.mapping_params.use_gui and not self.cfg.evaluate:
             self.q_main2vis = mp.Queue()
             self.q_vis2main = mp.Queue()
             self.params_gui = gui_utils.ParamsGUI(
@@ -84,6 +83,7 @@
         self.n_rand_frames = 5
 
         self.show_filtered = False
+
 
     def info(self, msg: str):
         print(colored("[Gaussian Mapper] " + msg, "magenta"))
@@ -369,76 +369,7 @@
             keyframes = self.cameras[-self.n_last_frames :] + [self.cameras[i] for i in keyframes_idx]
         return keyframes, keyframes_idx
 
-<<<<<<< HEAD
-    def __call__(
-        self,
-        mapping_queue: mp.Queue,
-        received_item: mp.Event,
-        the_end=False,
-    ):
-        self.cur_idx = int(self.video.filtered_id.item())
-
-        if the_end and self.last_idx + self.delay == self.cur_idx:
-            print("\nMapping refinement starting")
-
-            for iter in range(self.mapping_params.refinement_iters):
-                loss = self.mapping_step(
-                    iter,
-                    self.cameras,
-                    self.pruning_params.refinement,
-                    densify=False,
-                    optimize_poses=self.mapping_params.optimize_poses,
-                )
-                self.loss_list.append(loss / len(self.cameras))
-
-                if self.mapping_params.use_gui:
-                    self.q_main2vis.put(
-                        gui_utils.GaussianPacket(
-                            gaussians=clone_obj(self.gaussians),
-                            keyframes=self.cameras,
-                        )
-                    )
-            print("Mapping refinement finished")
-
-            self.gaussians.save_ply(f"{self.output}/mesh/final_{self.mode}.ply")
-            print("Mesh saved")
-
-            if self.mapping_params.save_renders:
-                for cam in self.cameras:
-                    self.save_render(cam, f"{self.output}/renders/final/{cam.uid}.png")
-
-            ## export the cameras and gaussians to the terminate process
-            print("Sending the final state to the terminate process")
-
-            mapping_queue.put(
-                gui_utils.EvaluatePacket(
-                    pipeline_params=clone_obj(self.pipeline_params),
-                    cameras=self.cameras[:],
-                    gaussians=clone_obj(self.gaussians),
-                    background=clone_obj(self.background),
-                )
-            )
-
-            received_item.wait()  # Wait until the Packet got delivered
-            print("Sent the final state to the terminate process successfully")
-
-            if self.cfg.slam.evaluate:
-
-                fig, ax = plt.subplots()
-                ax.set_yscale("log")
-                ax.set_title(f"Mode: {self.mode}. Optimize poses: {self.mapping_params.optimize_poses}. Gaussians: {self.gaussians.get_xyz.shape[0]}")
-                ax.plot(self.loss_list[-self.mapping_params.refinement_iters:])
-                plt.savefig(f"{self.output}/loss_{self.mode}.png")
-                plt.clf()
-
-            return True
-
-        elif self.last_idx + self.delay < self.cur_idx and self.cur_idx > self.mapping_params.warmup:
-            #self.last_idx += 1
-            
-            # self.info(f"\nStarting frame: {self.last_idx}. Gaussians: {self.gaussians.get_xyz.shape[0]}. Video at {self.cur_idx}")
-=======
-    def _last_call(self):
+    def _last_call(self,mapping_queue: mp.Queue,received_item: mp.Event):
         """Do one last refinement over the map"""
 
         self.info("\nMapping refinement starting")
@@ -451,7 +382,6 @@
                 optimize_poses=self.mapping_params.optimize_poses,
             )
             self.loss_list.append(loss / len(self.cameras))
->>>>>>> 6714d48c
 
             if self.mapping_params.use_gui:
                 self.q_main2vis.put(
@@ -478,17 +408,19 @@
         plt.savefig(f"{self.output}/loss_{self.mode}.png")
 
         ## export the cameras and gaussians to the terminate process
-        if self.cfg.slam.evaluate:
-            self.mapping_queue.put(
+        if self.cfg.evaluate:
+            mapping_queue.put(
                 gui_utils.EvaluatePacket(
-                    pipeline_params=self.pipeline_params,
-                    cameras=self.cameras,
+                    pipeline_params=clone_obj(self.pipeline_params),
+                    cameras=self.cameras[:],
                     gaussians=clone_obj(self.gaussians),
-                    background=self.background,
+                    background=clone_obj(self.background),
                 )
             )
-
-    def __call__(self, the_end=False):
+            received_item.wait()  # Wait until the Packet got delivered
+
+
+    def __call__(self,mapping_queue: mp.Queue,received_item: mp.Event, the_end=False):
         self.cur_idx = int(self.video.filtered_id.item())
 
         if self.last_idx + self.delay < self.cur_idx and self.cur_idx > self.mapping_params.warmup:
@@ -539,12 +471,8 @@
 
             self.cameras += self.new_cameras
             self.new_cameras = []
-<<<<<<< HEAD
             self.last_idx = self.cameras[-1].uid + 1
-=======
-            self.last_idx = self.cameras[-1].uid + 1
 
         elif the_end and self.last_idx + self.delay == self.cur_idx:
-            self._last_call()
-            return True
->>>>>>> 6714d48c
+            self._last_call(mapping_queue=mapping_queue,received_item=received_item)
+            return True