--- conflicted
+++ resolved
@@ -571,8 +571,8 @@
         # Update GUI
         if self.use_gui:
             self.q_main2vis.put_nowait(
-                gui_utils.GaussianPacket( # NOTE leon: the GUI will lag (even run OOM) if we add thousands of cameras.
-                    gaussians=clone_obj(self.gaussians) #, keyframes=[cam.detach() for cam in self.cameras]
+                gui_utils.GaussianPacket(  # NOTE leon: the GUI will lag (even run OOM) if we add thousands of cameras.
+                    gaussians=clone_obj(self.gaussians)  # , keyframes=[cam.detach() for cam in self.cameras]
                 )
             )
 
@@ -609,7 +609,7 @@
 
             # Decide whether to densify / prune this iteration
             do_densify = (
-                (iter+1) % self.refine_params.prune_densify_every == 0
+                (iter + 1) % self.refine_params.prune_densify_every == 0
             ) and iter <= self.refine_params.densify_until
             opacity_densify = self.refine_params.densify.use_opacity
 
@@ -943,10 +943,6 @@
         start = time.time()
         frames = sorted(self.cameras + self.new_cameras, key=lambda x: x.uid)
         last = min(last, len(frames))
-<<<<<<< HEAD
-
-=======
->>>>>>> aa788037
         # Make a covisibility check only for the last n frames
         if mode == "new":
             # Dont prune the Last/last-1 frame, since we then would add and prune Gaussians immediately -> super wasteful
