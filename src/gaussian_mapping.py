--- conflicted
+++ resolved
@@ -661,12 +661,8 @@
                 scale_invariant=scale_invariant,
             )
 
-<<<<<<< HEAD
-            #low_opacity.append((view, opacity))
-=======
             # low_opacity.append((view, opacity))
             loss += current_loss
->>>>>>> 120ebeef
 
         # NOTE chen: we allow lr_factor to make it possible to change the learning rate on the fly
         loss = loss / len(frames) * lr_factor
@@ -679,15 +675,11 @@
         # NOTE chen: this can happen we have zero depth and an inconvenient pose
         self.gaussians.check_nans()
 
-<<<<<<< HEAD
-        scaled_loss = loss #* np.sqrt(len(frames))  # Scale the loss with the number of frames
-=======
         # Scale the loss with the number of frames so we adjust the learning rate dependent on batch size
         # NOTE chen: this is only a valid strategy for standard optimizers
         # if the optimizer has a regularization term (e.g. weight decay), then this changes the trade-off between objective and regularizor!
         # NOTE chen: MonoGS scales their loss with len(frames), while we scale it with sqrt(len(frames))
         scaled_loss = loss * np.sqrt(len(frames))
->>>>>>> 120ebeef
         scaled_loss.backward()
 
         with torch.no_grad():
