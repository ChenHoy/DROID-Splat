import os
import ipdb
from copy import deepcopy
from typing import List, Dict, Optional, Tuple
import math
import gc
from termcolor import colored
from tqdm import tqdm

import torch
import torch.multiprocessing as mp
from torch.utils.data import WeightedRandomSampler
from lietorch import SE3

import numpy as np
import cv2
import matplotlib.pyplot as plt

from .gaussian_splatting.gui import gui_utils
from .gaussian_splatting.eval_utils import EvaluatePacket
from .gaussian_splatting.gaussian_renderer import render
from .gaussian_splatting.scene.gaussian_model import GaussianModel
from .gaussian_splatting.camera_utils import Camera
from .losses import mapping_rgbd_loss, plot_losses

from .gaussian_splatting.pose_utils import update_pose
from .gaussian_splatting.utils.graphics_utils import getProjectionMatrix2, focal2fov, getWorld2View2
from .utils.multiprocessing_utils import clone_obj
from .geom import lie_to_matrix
from .trajectory_filler import PoseTrajectoryFiller


"""
Mapping based on 3D Gaussian Splatting. 
We create new Gaussians based on incoming new views and optimize them for dense photometric consistency. 
Since they are initialized with the 3D locations of a VSLAM system, this process converges really fast. 

NOTE this could a be standalone SLAM system itself, but we use it on top of an optical flow based SLAM system.
"""


class GaussianMapper(object):
    """
    SLAM from Rendering with 3D Gaussian Splatting.
    """

    def __init__(self, cfg, slam, gui_qs=None):
        self.cfg = cfg
        self.slam = slam
        self.video = slam.video
        self.device = cfg.device
        self.mode = cfg.mode
        self.evaluate = cfg.evaluate
        self.output = slam.output
        self.delay = cfg.mapping.delay  # Delay between tracking and mapping
        self.warmup = max(cfg.mapping.warmup, cfg.tracking.warmup)
        self.batch_mode = cfg.mapping.online_opt.batch_mode  # Take a batch of all unupdated frames at once

        # Given an external mask for dyn. objects, remove these from the optimization
        self.filter_dyn = cfg.get("with_dyn", False)

        self.save_renders = cfg.mapping.save_renders

        self.opt_params = cfg.mapping.opt_params  # Optimizer
        self.loss_params = cfg.mapping.loss  # Losses

        self.pipeline_params = cfg.mapping.pipeline_params
        self.sh_degree = 3 if cfg.mapping.use_spherical_harmonics else 0
        # Change the downsample factor for initialization depending on cfg.tracking.upsample, so we always have points
        if not self.cfg.tracking.upsample:
            cfg.mapping.input.pcd_downsample_init /= 8
            cfg.mapping.input.pcd_downsample /= 8

        # Online Tracker
        self.update_params = cfg.mapping.online_opt
        self.mapping_iters = self.update_params.iters
        # Which frames to optimize on
        self.n_last_frames = self.update_params.n_last_frames  # Consider the recent n frames
        # Consider additional n random frames (This helps against catastrophic forgetting)# Consider additional n random frames (This helps against catastrophic forgetting)
        self.n_rand_frames = self.update_params.n_rand_frames
        # How to filter the Tracking map before Rendering
        self.filter_params = self.update_params.filter

        # Offline Refinement
        self.refine_params = cfg.mapping.refinement

        # Feedback the map to the Tracker if wanted
        self.feedback_params = cfg.mapping.feedback
        self.feedback_disps = cfg.mapping.feedback.disps
        if self.feedback_disps:
            self.info("Feeding back scene geometry from Renderer -> Tracker!")
        self.feedback_poses = cfg.mapping.feedback.poses
        if self.feedback_poses:
            self.info("Feeding back local pose graph from Renderer -> Tracker!")
        if self.feedback_poses and not (self.update_params.optimize_poses or self.refine_params.optimize_poses):
            self.info(
                "Warning. You are feeding back poses from Mapper to Tracker without optimizing them (either during Tracking or Refinement)!"
            )

        self.gaussians = GaussianModel(self.sh_degree, config=cfg.mapping.input)
        self.gaussians.init_lr(self.opt_params.init_lr)
        self.gaussians.training_setup(self.opt_params)

        bg_color = [1, 1, 1]  # White background
        self.background = torch.tensor(bg_color, dtype=torch.float32, device="cuda")

        self.z_near = 0.0001
        self.z_far = 10000.0

        if gui_qs is not None:
            self.q_main2vis = gui_qs
            self.use_gui = True
        else:
            self.use_gui = False

        self.last_idx = 0
        self.cameras, self.new_cameras = [], []
        self.loss_list, self.iteration_info = [], []
        self.initialized = False
        self.projection_matrix = None

        # Memoize the mapping of Gaussian indices to video indices
        # (this maps cam.uid -> position in video buffer)
        # Since we only store keyframes inside the video buffers, we reassign the mapping ones we add non-keyframes cameras during refinement
        self.cam2buffer, self.buffer2cam = {}, {}
        self.count = 0

    def info(self, msg: str):
        print(colored("[Gaussian Mapper] " + msg, "magenta"))

    def save_render(self, cam: Camera, render_path: str) -> None:
        """Save a rendered frame"""
        render_pkg = render(cam, self.gaussians, self.pipeline_params, self.background, device=self.device)
        rgb = np.uint8(255 * render_pkg["render"].detach().cpu().numpy().transpose(1, 2, 0))
        bgr = cv2.cvtColor(rgb, cv2.COLOR_RGB2BGR)
        cv2.imwrite(render_path, bgr)

    def __len__(self):
        """Return the number of camera frames in the scene."""
        return len(self.cameras)

    def camera_from_video(self, idx):
        """Extract Camera objects from a part of the video."""
        if self.video.disps_clean[idx].sum() < 1:  # Sanity check:
            self.info(f"Warning. Trying to intialize from empty frame {idx}!")
            return None

        color, depth, depth_prior, intrinsics, w2c_lie, stat_mask = self.video.get_mapping_item(idx, self.device)
        w2c = lie_to_matrix(w2c_lie)
        return self.camera_from_frame(idx, color, w2c, intrinsics, depth, mask=stat_mask)

    def camera_from_frame(
        self,
        idx: int,
        image: torch.Tensor,
        w2c: torch.Tensor,
        intrinsics: torch.Tensor,
        depth_init: Optional[torch.Tensor] = None,
        depth: Optional[torch.Tensor] = None,
        mask: Optional[torch.Tensor] = None,
    ):
        """Given the image, depth, intrinsic and pose, creates a Camera object.
        The depth for supervision and initialization does not need to be the same, e.g. we could initialize
        the Gaussians with a sparse, but certain depth map and supervise with a dense prior.
        We also use an optional mask for the objective function, e.g. for supervising only the static parts of the scene
        explainable by the camera motion."""
        fx, fy, cx, cy = intrinsics

        height, width = image.shape[-2:]
        fovx, fovy = focal2fov(fx, width), focal2fov(fy, height)
        projection_matrix = getProjectionMatrix2(self.z_near, self.z_far, cx, cy, fx, fy, width, height)
        projection_matrix = projection_matrix.transpose(0, 1).to(device=self.device)

        return Camera(
            idx,
            image.contiguous(),
            depth_init,
            depth,
            w2c,
            projection_matrix,
            (fx, fy, cx, cy),
            (fovx, fovy),
            (height, width),
            device=self.device,
            mask=mask,
        )

    def get_new_cameras(self, delay=0):
        """Get all new cameras from the video."""
        # Only add a batch of cameras in batch_mode
        if self.batch_mode:
            to_add = range(self.last_idx, self.cur_idx - delay)
            to_add = to_add[: self.update_params.batch_size]
        else:
            to_add = range(self.last_idx, self.cur_idx - delay)

        for idx in to_add:
            color, depth, depth_prior, intrinsics, w2c_lie, stat_mask = self.video.get_mapping_item(
                idx, device=self.device
            )
            w2c = lie_to_matrix(w2c_lie)

            # HOTFIX Sanity check for when we dont have any good depth
            if (depth > 0).sum() < 100:
                depth = None
            if (depth_prior > 0).sum() < 100:
                depth_prior = None
            cam = self.camera_from_frame(
                idx, color, w2c, intrinsics, depth_init=depth, depth=depth_prior, mask=stat_mask
            )

            # Insert camera into index mapping
            if cam.uid not in self.cam2buffer:
                self.cam2buffer[cam.uid] = cam.uid
                self.buffer2cam[cam.uid] = cam.uid
            self.new_cameras.append(cam)

    def get_pose_optimizer(self, frames: List) -> torch.optim.Optimizer:
        """Creates an optimizer for the camera poses for all provided frames.
        Since we usually keep the first pose fixed in SLAM, we manually force the require.grad=False in Camera()!
        """
        opt_params = []
        already_in_optimizer = []
        for cam in frames:
            # Dont add duplicates in case we have multiple samples of the same frame in a batch!
            # (this can happen during refinement)
            if cam.uid in already_in_optimizer:
                continue
            opt_params.append(
                {"params": [cam.cam_rot_delta], "lr": self.opt_params.cam_rot_delta, "name": "rot_{}".format(cam.uid)}
            )
            opt_params.append(
                {
                    "params": [cam.cam_trans_delta],
                    "lr": self.opt_params.cam_trans_delta,
                    "name": "trans_{}".format(cam.uid),
                }
            )
            opt_params.append({"params": [cam.exposure_a], "lr": 0.01, "name": "exposure_a_{}".format(cam.uid)})
            opt_params.append({"params": [cam.exposure_b], "lr": 0.01, "name": "exposure_b_{}".format(cam.uid)})
            already_in_optimizer.append(cam.uid)

        return torch.optim.Adam(opt_params)

    def frame_updater(self, delay=0):
        """Gets the list of frames and updates the depth and pose based on the video.

        NOTE: This assumes, that optical flow based tracking overall is more reliable for sparse supervision
        We only use the Renderer for great scene representation and potential densification / correction

        NOTE chen: in some cases we might have keyframes & non-keyframes in self.cameras. We can distinguish keyframes by using
        index mapping since this is a unique mapping from cam.uid to the position in the video buffer.
        """
        all_cameras = self.cameras + self.new_cameras
        with self.video.get_lock():
            (dirty_index,) = torch.where(self.video.mapping_dirty.clone())
            # Only update up to the current frame in Mapper
            dirty_index = dirty_index[dirty_index < self.cur_idx - delay]

        # Check if the dirty indices from video buffer are also in our cam2buffer as values
        # -> Only update already inserted cameras
        to_update = dirty_index[
            torch.isin(dirty_index, torch.tensor(list(self.cam2buffer.values()), device=self.device))
        ]

        for idx in to_update:
            # TODO can the stat_mask potentially change as well?
            color, depth, depth_prior, intrinsics, w2c_lie, stat_mask = self.video.get_mapping_item(
                idx, device=self.device
            )
            w2c = lie_to_matrix(w2c_lie)

            cam = all_cameras[self.buffer2cam[idx.item()]]
            # update intrinsics in case we use opt_intrinsics
            cam.update_intrinsics(intrinsics, color.shape[-2:], self.z_near, self.z_far)
            if self.mode == "prgbd":
                depth_prior = depth_prior.detach()
                cam.depth_prior = depth_prior.detach()  # Update prior in case of scale_change
            cam.depth = depth.detach()
            R = w2c[:3, :3].unsqueeze(0).detach()
            T = w2c[:3, 3].detach()
            cam.update_RT(R, T)

        self.video.mapping_dirty[to_update] = False

    def get_nonkeyframe_cameras(self, stream, trajectory_filler, batch_size: int = 16) -> List[Camera]:
        """SLAM systems operate on keyframes. This is good enough to build a good map,
        but we can get even finer details when including intermediate keyframes as well!
        Since we dont store all frames when iterating over the datastream, this requires
        reiterating over the stream again and interpolating between poses.

        NOTE Use this only after tracking finished for refining!
        NOTE: If you optimize poses with the Renderer, make sure to feedback
        the latest state of self.video as this is attached to trajectory_filler
        """
        all_poses, all_timestamps = trajectory_filler(stream, batch_size=batch_size, return_tstamps=True)
        # NOTE chen: this assumes that cam.uid will correspond to the position in the video buffer
        # this will later change, where cam.uid will simply correspond to the global timestamp after adding all the cameras
        already_mapped = [int(self.video.timestamp[cam.uid]) for cam in self.cameras]
        s = self.video.scale_factor
        if self.video.upsampled:
            intrinsics = self.video.intrinsics[0].to(self.device) * s
        else:
            intrinsics = self.video.intrinsics[0].to(self.device)

        new_cams = []
        for w2c, timestamp in tqdm(zip(all_poses, all_timestamps)):
            if timestamp in already_mapped:
                continue

            w2c = w2c.matrix()  # [4, 4]
            # TODO chen: if this blows up memory too much, dont use depth during refinement!
            if self.mode in ["rgbd", "prgbd"]:
                depth = stream._get_depth(timestamp).clone().contiguous().to(self.device)
            else:
                depth = None
            color = stream._get_image(timestamp).clone().squeeze(0).contiguous().to(self.device)
            if not self.video.upsampled:
                color = color[..., int(s // 2 - 1) :: s, int(s // 2 - 1) :: s]
                if depth is not None:
                    depth = depth[int(s // 2 - 1) :: s, int(s // 2 - 1) :: s]
            cam = self.camera_from_frame(timestamp, color, w2c, intrinsics, depth_init=depth, depth=depth)
            new_cams.append(cam)

        return new_cams

    def reanchor_gaussians(self, indices: torch.Tensor | List[int], delta_pose: torch.Tensor):
        """After a large map change, we need to reanchor the Gaussians. For this purpose we simply measure the
        rel. pose change for indidividual frames and check for large updates. We can then simply apply the rel. transform
        to the respective Gaussians.

        NOTE indices are positions in the video buffer since we reanchor after updates from video.ba()
        """
        updated_cams = []
        for idx, pose in zip(indices, delta_pose):
            # We have never mapped this frame before
            if int(idx) not in self.buffer2cam:
                continue
            else:
                self.gaussians.reanchor(self.buffer2cam(int(idx)), pose)
                # NOTE chen: We append to our camera list in consecutive order, i.e. this should normally be sorted!
                # this is not a given though! be cautious, e.g. during refinement the list changes due to insertion of non-keyframes
                cam = self.cameras[self.buffer2cam(int(idx))]
                updated_cams.append(cam)

        # Add the kf from self.cameras[idx] to updated cameras for GUI
        if self.use_gui:
            self.q_main2vis.put_nowait(
                gui_utils.GaussianPacket(
                    gaussians=clone_obj(self.gaussians), keyframes=[cam.detached() for cam in updated_cams]
                )
            )

    def densify_holes(self, idx: int, mask: torch.Tensor, downsample_factor: float = 1.0) -> None:
        """When initializing the map based on multi-view filtered depths, we often have holes
        in areas that are only visible in a single camera. Since we usually have access to a semi-reliable dense
        depth map (either from SLAM or an external sensor), we can simply patch these holes based on a reference.

        NOTE idx here is the position in our List[Camera] of the Renderer! You can check for valid keyframes by looking at the cam2buffer mapping.
        """
        cam = self.cameras[idx]
        # Only do this for actual keyframes (in case we added others), because we need a reference from Tracking
        if idx not in self.cam2buffer:
            return

        idx_in_video = self.cam2buffer[idx]
        # We have a dense depth prior that is reliable in rgbd mode
        if self.mode == "rgbd":
            dense_disps_ref = self.video.disps_sens_up[idx_in_video].clone().cpu()
            valid = dense_disps_ref > 0
            dense_depth_ref = torch.where(valid, 1.0 / dense_disps_ref, dense_disps_ref)
        # We have a dense depth reference in the video (from Tracking)
        elif self.video.upsampled:
            dense_disps_ref = self.video.disps_up[idx_in_video].clone().cpu()
            valid = dense_disps_ref > 0
            dense_depth_ref = torch.where(valid, 1.0 / dense_disps_ref, dense_disps_ref)
        # We have at least a scaled prior (from an external source)
        elif self.mode == "prgbd":
            dense_disps_ref = self.video.disps_sens_up[idx_in_video].clone().cpu()
            valid = dense_disps_ref > 0
            dense_depth_ref = torch.where(valid, 1.0 / dense_disps_ref, dense_disps_ref)
        else:
            # Get the average scale in this keyframe from the Gaussians
            # Densify the hole from this new point cloud
            # NOTE chen: since holes are usually further away it makes sense to take > median
            avg_depth = self.gaussians.get_avg_scale([idx], factor=1.5)  # Take factor*median
            dense_depth_ref = torch.ones_like(mask, device="cpu") * avg_depth

        # Densify based on the mask
        self.gaussians.extend_from_pcd_seq(
            cam,
            kf_id=idx,
            init=False,
            mask=mask,
            depthmap=dense_depth_ref.numpy(),
            downsample_factor=downsample_factor,
        )

    def get_ram_usage(self) -> Tuple[float, float]:
        free_mem, total_mem = torch.cuda.mem_get_info(device=self.device)
        used_mem = 1 - (free_mem / total_mem)
        return used_mem, free_mem

    def map_refinement(self) -> None:
        """Refine the map with color only optimization. Instead of going over last frames, we always select random frames from the whole map."""

        def select_frames(
            random_frames: Optional[float] = None,
            kf_always: Optional[float] = None,
            importance_weights: Optional[List[float]] = None,
        ) -> List[Camera]:
            """If we do random sampling, select a random subset of frames to optimize over. We can make sure that at least kf_always %
            of that subset are keyframes, when we have a mix of keyframes and non-keyframes.
            If random_frames is None, then we simply select all frames that are in self.cameras.
            """
            has_nonkf = len(self.cameras) != len(self.cam2buffer)  # Check if we added non-keyframes
            if kf_always == 0.0:
                kf_always = None

            kf_cams, non_kf_cams = [], []
            for cam in self.cameras:
                if cam.uid in self.cam2buffer:
                    kf_cams.append(cam)
                else:
                    non_kf_cams.append(cam)

            # Only select a subset of all the frames during refinement for faster optimization
            if random_frames is not None:
                n_refine = int(len(self.cameras) * random_frames)
                if kf_always is not None and has_nonkf:
                    n_kf = int(len(kf_cams) * kf_always)  # Min. number of keyframes

            # Importance sampling is only implemented for keyframes, because we dont want to do a full render of the whole video in the beginning
            if importance_weights is not None:
                if has_nonkf:
                    to_refine_kf = list(WeightedRandomSampler(importance_weights, len(kf_cams), replacement=True))
                else:
                    to_refine = list(WeightedRandomSampler(importance_weights, len(self.cameras), replacement=True))
            else:
                if has_nonkf:
                    to_refine_kf = list(np.arange(len(kf_cams)))
                else:
                    to_refine = list(np.arange(len(self.cameras)))

            ### Select the right frames depending on strategy
            if not has_nonkf:  # Sample only from keyframes (self.cameras)
                if random_frames is not None:
                    rnd_idx = np.random.choice(len(to_refine), n_refine, replace=False)
                    frame_idx = [to_refine[i] for i in rnd_idx]
                    frames = [self.cameras[i] for i in frame_idx]
                else:
                    frames = [self.cameras[i] for i in to_refine]

            else:  # Sample from both keyframes (kf_cams) and non-keyframes (non_kf_cams)
                if random_frames is not None:
                    if kf_always is None:  # Take random sample from all cameras
                        rnd_idx = np.random.choice(len(self.cameras), n_refine, replace=False)
                        frames = [self.cameras[i] for i in rnd_idx]
                    else:  # NOTE chen: this will take importance sampling into account during sampling of the keyframes
                        kf_idx_idx = np.random.choice(len(to_refine_kf), n_kf, replace=False)
                        rnd_kf_idx = [to_refine_kf[i] for i in kf_idx_idx]  # Use already importance sampled indices
                        kf = [kf_cams[i] for i in rnd_kf_idx]  # Always take n keyframes
                        # Sample with uniform probability from all frames!
                        rest_idx = np.random.choice(len(self.cameras), (n_refine - n_kf), replace=False)
                        rest = [self.cameras[i] for i in rest_idx]
                        frames = kf + rest
                else:
                    kf = kf_cams[to_refine_kf]  # Take importance sampled keyframes
                    frames = kf + non_kf_cams  # Take all non-keyframes as well

            return frames

        @torch.no_grad()
        def maybe_fill_holes(render_pkg, view_id: int, size_hole: int = 100, max_mem: float = 0.95) -> bool:
            """We sometimes still have "white holes" left in our Renderings, because we only take covisible areas
            for initialization. Manually filling these speeds up refinement significantly!
            """
            mask = torch.all((render_pkg["render"].squeeze() == self.background[:, None, None]), dim=0)
            if mask.sum() > size_hole:
                has_hole = True
                self.info(f"Detected holes in view {view_id} during importance sampling. Adding higher weight ...")
                # Help out in those frames by refining these more!
                used_mem, free_mem = self.get_ram_usage()
                # NOTE chen: this can add up a lot of memory, only this if we have enough slack
                if used_mem <= max_mem:
                    self.info(f"Patching up holes in view {view_id} manually using Depth from Tracking ...")
                    self.densify_holes(view_id, mask, downsample_factor=2.0)
            else:
                has_hole = False
            return has_hole

        def single_pass_over_all_for_importance_weights(
            kf_cams: List[Camera], batch_size: int = 16, lr_factor: float = 1.0
        ):
            """Run a single forward pass over all keyframes to gather importance weights.
            Since we need to run over a potential large batch of all frames, we use mini batches.
            This whole operation consumes much time, so we still backpropagate the loss and optimize the Gaussians,
            even though this does not return the "true" importance weights.
            """
            scale_invariant = self.loss_params.supervise_with_prior and self.mode == "prgbd"
            loss, weights = 0.0, []
            for i, view in tqdm(enumerate(kf_cams)):
                loss_i, render_pkg = self.render_compare(view, scale_invariant=scale_invariant)
                has_holes = maybe_fill_holes(render_pkg, view.uid, size_hole=100)
                loss += loss_i
                # We need to detach loss_i and copy, so the computation graph does not grow too large!
                if has_holes:
                    weights.append(2 * loss_i.detach().clone().item())  # Give higher weight to frames with holes
                else:
                    weights.append(loss_i.detach().clone().item())

                # Keep memory in check by only backpropagating in batches
                if i % batch_size == 0:
                    self.gaussians.check_nans()  # NOTE chen: this can happen we have zero depth and an inconvenient pose

                    loss = loss / batch_size  # Average over batch
                    # Scale loss according to batch size, so we have a good learning rate
                    scaled_loss = loss * np.sqrt(batch_size)
                    # Punish anisotropic Gaussians
                    scaling = self.gaussians.get_scaling
                    isotropic_loss = torch.abs(scaling - scaling.mean(dim=1).view(-1, 1))
                    scaled_loss += self.loss_params.beta1 * isotropic_loss.mean()
                    scaled_loss = scaled_loss * lr_factor  # Scale loss with lr_factor
                    # Backpropagate through batch
                    self.gaussians.check_nans()  # Sanity check to avoid invalid Gaussians (e.g. from 0 depths)
                    scaled_loss.backward()
                    # Make step
                    self.gaussians.optimizer.step()
                    self.gaussians.optimizer.zero_grad()
                    loss = 0.0  # Reset loss

                    gc.collect()
                    torch.cuda.empty_cache()

            return weights

        # TODO clean up and make kwargs
        random_frames = self.refine_params.random_subset
        kf_always = self.refine_params.keyframes_at_least
        importance_sampling = self.refine_params.w_importance_sampling
        batch_size = self.refine_params.bs
        num_iters = self.refine_params.iters
        lr_factor = self.refine_params.lr_factor

        # Warnings for misconfiguration
        if random_frames is None and kf_always is not None:
            self.info("Warning. If we dont do random sampling, it does not make sense to set kf_always ...")
        has_nonkf = len(self.cameras) != len(self.cam2buffer)  # Check if we added non-keyframes
        if importance_sampling and random_frames is not None and kf_always is None and has_nonkf:
            self.info(
                """Warning. Importance sampling is implemented for keyframes only! 
                You have not selected a fixed percentage of keyframes in your random subsets, 
                therefore we will uniformly sample from all frames!
                Will ignore the importance weights ..."""
            )
        
        # FIXME chen: is this really a good idea?
        self.covisibility_pruning(n_last_frames=self.n_last_frames, **self.update_params.pruning)

        self.covisibility_pruning(n_last_frames=self.n_last_frames, **self.update_params.pruning)


        # Update GUI
        if self.use_gui:
            self.q_main2vis.put_nowait(
                gui_utils.GaussianPacket(
                    gaussians=clone_obj(self.gaussians), keyframes=[cam.detach() for cam in self.cameras]
                )
            )

        # Optimize over a random subset of all frames
        if random_frames is not None:
            n_frames = int(len(self.cameras) * random_frames)
            self.info(
                f"Info. Going over {n_frames} random frames instead of {len(self.cameras)} of frames for optimization ..."
            )
        else:
            n_frames = len(self.cameras)
        if n_frames > batch_size:
            n_batches = math.ceil(n_frames / batch_size)
            self.info(
                f"Warning. {n_frames} Frames is too many! Optimizing over {n_batches} chunks of frames with batch size {batch_size} ..."
            )

        # Gather importance weights by computing the loss over all frames first
        # Because we dont want to waste too much compute, we backpropagate over this large accumulated batch
        if importance_sampling:
            # NOTE chen: we only compute the importance weights for keyframe cams to save compute
            kf_cams = [cam for cam in self.cameras if cam.uid in self.cam2buffer]
            self.info("Gathering importance weights for refinement ...")
            weights = single_pass_over_all_for_importance_weights(kf_cams, batch_size=batch_size, lr_factor=lr_factor)
            self.gaussians.update_learning_rate(0)
            num_iters -= 1  # Dont do the first iteration again
        else:
            weights = None

        ### Refinement loop
        for iter in tqdm(range(num_iters), desc=colored("Gaussian Refinement", "magenta"), colour="magenta"):
            # Use a selection of frames instead of always going over all frames to save compute
            frames = select_frames(random_frames=random_frames, kf_always=kf_always, importance_weights=weights)

            # Decide whether to densify / prune this iteration
            do_densify = (
                iter % self.refine_params.prune_densify_every == 0
            ) and iter <= self.refine_params.densify_until
            opacity_densify = do_densify and self.refine_params.densify.use_opacity

            if len(frames) > batch_size:
                batches = [frames[i : i + batch_size] for i in range(0, len(frames), batch_size)]
                loss = 0  # Accumulate logging loss over all batches
                for batch in batches:
                    contains_non_kf = any([cam.uid not in self.cam2buffer for cam in batch])
                    if contains_non_kf:
                        # Dont densify non-keyframes with potentially poor depth initialization
                        opacity_densify = False

                    loss += self.mapping_step(
                        iter,
                        batch,
                        self.refine_params.densify.vanilla,
                        prune_densify=do_densify,  # Prune and densify with vanilla 3DGS strategy
                        opacity_densify=opacity_densify,  # Densify based on low opacity regions
                        optimize_poses=self.refine_params.optimize_poses,
                    )
                loss = loss / len(batches)  # Take mean
            else:
                contains_non_kf = any([cam.uid not in self.cam2buffer for cam in frames])
                if contains_non_kf:
                    opacity_densify = False
                loss = self.mapping_step(
                    iter,
                    frames,
                    self.refine_params.densify.vanilla,
                    prune_densify=do_densify,  # Prune and densify with vanilla 3DGS strategy
                    opacity_densify=opacity_densify,  # Densify based on low opacity regions
                    optimize_poses=self.refine_params.optimize_poses,
                )

            print(colored("[Gaussian Mapper] ", "magenta"), colored(f"Refinement loss: {loss}", "cyan"))
            self.loss_list.append(loss)

            if self.use_gui:
                self.q_main2vis.put_nowait(
                    gui_utils.GaussianPacket(
                        gaussians=clone_obj(self.gaussians), keyframes=[frame.detach() for frame in frames]
                    )
                )

    def get_mapping_update(
        self,
        frames: List[Camera],
        was_pruned: bool = False,
        feedback_poses: bool = True,
        feedback_disps: bool = False,
        opacity_threshold: float = 0.1,
        ignore_frames: List[int] = [0, 1, 2, 3, 4, 5, 6, 7, 8],
        min_coverage: float = 0.6,  # Min. Density of frame after eliminiating outliers
        max_lonely_gaussians: float = 0.5,  # A frame should have at most <= x % Gaussians that are only visible in its own frameMin. Density of frame after eliminiating outliers
        max_diff_to_video: float = 0.2,  # Maximum abs. rel. deviation from the dense video depth
    ) -> Dict:
        """Get the index, poses and depths of the frames that were already optimized. We can use this to then feedback
        the outputs of the Gaussian Rendering optimization back into the video.map.

        We should only feedback 'good' depths since Rendering can also introduce many outliers, noise or
        just does not converge correctly immediately. The Tracker operates with dense depth frames, so we need to be careful to not feedback too sparse depths.
        For this purpose, we limit the 'step size' of our renderer by ensuring that the rendered depth does not deviate from the original too much. If the
        current Renderer map does not cover enough of the scene in the specific view, we skip the frame.

        Since the map is usually not very good in the beginning, we never feedback the first few keyframes.
        """

        def compare_render_w_video(depth: torch.Tensor, index_in_video: int, max_diff_to_video: float = 0.15):
            """Analyze differences in the rendered depth and the dense video depth. This simply checks how many percent
            of pixels are within an error bound.

            There can be huge differences due to:
            i) Holes in our rendering, because the scene is not fully covered by Gaussians yet
            ii) Outliers in the rendered depth, because the optimization did not converge correctly
            iii) Holes and invalid depths in the dense video depth, because the update network is not perfect
            iv) Occluded areas are usually much better in the rendered depth, but thus are different in video
            """
            # Analyze the video depths before filtering as a reference
            if self.video.upsample:
                disps_ref = self.video.disps_up[index_in_video]
            else:
                disps_ref = self.video.disps[index_in_video]
            valid_ref = disps_ref > 0
            depth_ref = torch.where(valid_ref, 1.0 / disps_ref, disps_ref)

            disps_clean = self.video.disps_clean[index_in_video]
            valid_clean = disps_clean > 0
            depth_clean = torch.where(valid_clean, 1.0 / disps_clean, disps_clean)

            # HACK Limit step size by punishing large deviations from the original video depth
            if not self.video.upsample:
                s = self.video.scale_factor
                depth_down = depth[:, int(s // 2 - 1) :: s, int(s // 2 - 1) :: s]
                diff_to_video = torch.abs(depth_down - depth_ref) / depth_ref  # Abs rel.
                # Filter away outliers
                depth_wo_outliers = torch.where(diff_to_video < max_diff_to_video, depth_down, 0.0)
            else:
                diff_to_video = torch.abs(depth - depth_ref) / depth_ref  # Abs rel.
                depth_wo_outliers = torch.where(diff_to_video < max_diff_to_video, depth, 0.0)  # Filter away outliers
            coverage_gs_wo = (depth_wo_outliers > 0).sum() / (depth_wo_outliers > 0).numel()
            coverage_init = (depth_clean > 0).sum() / (depth_clean > 0).numel()
            return coverage_gs_wo

        index, poses, depths = [], [], []
        # Sanity check
        if not feedback_disps and not feedback_poses:
            return {"index": index, "poses": poses, "depths": depths}

        # Render frames to extract depth
        rejected, accepted = [], []
        for view in frames:
            # Ignore boundary frames, especially in the beginning when we build the map
            # (the first few frames are usually not good for feedback as they are not optimized yet or heavily incomplete)
            if self.cam2buffer[view.uid] in ignore_frames:
                rejected.append(view.uid)
                continue
            render_pkg = render(view, self.gaussians, self.pipeline_params, self.background, device=self.device)

            # We computed covisibility and can therefore count how many Gaussians were observed in how many frames
            if was_pruned:
                in_frame = self.gaussians.unique_kfIDs == view.uid
                n_observed = self.gaussians.n_obs[in_frame]
                # Bad frames usually dont have many covisible Gaussians attached to them
                if (n_observed < 1).sum() / n_observed.numel() > max_lonely_gaussians:
                    rejected.append(view.uid)
                    # self.info(f"Skipping view {view.uid} during Feedback as it has too few covisible Gaussians ...")
                    continue

            # NOTE chen: this can be None when self.gaussians is 0. This could happen in some cases
            if render_pkg is None:
                rejected.append(view.uid)
                # self.info(f"Skipping view {view.uid} as no Gaussians are present in it ...")
                continue

            index_in_video = self.cam2buffer[view.uid]
            depth = render_pkg["depth"].detach()
            # Filter away pixels with very low opacity as these are usually unreliable
            valid_o = render_pkg["opacity"].detach() > opacity_threshold
            depth[~valid_o] = 0.0
            coverage_gs_wo = compare_render_w_video(depth, index_in_video, max_diff_to_video)
            # Disparity in video is dense -> Dont feedback too sparse frames
            if coverage_gs_wo > min_coverage:
                index.append(index_in_video)
                poses.append(view.pose)
                depths.append(clone_obj(depth))
                accepted.append(view.uid)
            else:
                rejected.append(view.uid)
                # self.info(f"Skipping view {view.uid} during Feedback as it has too low coverage with video buffer ...")

            torch.cuda.empty_cache()
            gc.collect()

        if not feedback_disps:
            depths = []
        if not feedback_poses:
            poses = []

        if len(index) > 0:
            self.info(f"Feeding back good frames: {accepted}, ignoring frames: {rejected}...")
        return {"index": index, "poses": poses, "depths": depths}

    def get_camera_trajectory(self, frames: List[Camera]) -> torch.Tensor:
        """Get the camera trajectory of the frames in world coordinates."""
        poses = []
        for view in frames:
            poses.append(view.pose)
        return torch.stack(poses)

    def maybe_clean_pose_update(self, frames: List[Camera]) -> None:
        """Check if pose updates are not degenerate and set to zero if they are."""
        for view in frames:
            if torch.isnan(view.cam_rot_delta).any() and torch.isnan(view.cam_trans_delta).any():
                print(colored(f"NAN in pose optimizer in view {view.uid}!", "red"))
                print(colored("Setting to zero update ...", "red"))
                view.cam_rot_delta = torch.nn.Parameter(torch.zeros(3, device=self.device))
                view.cam_trans_delta = torch.nn.Parameter(torch.zeros(3, device=self.device))

    def render_compare(self, view: Camera, scale_invariant: bool = False) -> Tuple[float, Dict]:
        """Render current view and compute loss by comparing with groundtruth"""
        render_pkg = render(view, self.gaussians, self.pipeline_params, self.background, device=self.device)
        # NOTE chen: this can be None when self.gaussians is 0. This can happen in some cases
        if render_pkg is None:
            return 0.0, None

        image, depth = render_pkg["render"], render_pkg["depth"]
        current_loss = mapping_rgbd_loss(image, depth, view, scale_invariant=scale_invariant, **self.loss_params)
        return current_loss, render_pkg

    def mapping_step(
        self,
        iter: int,
        frames: List[Camera],
        vanilla_densify_params: Dict,
        prune_densify: bool = False,
        opacity_densify: bool = False,
        optimize_poses: bool = False,
        lr_factor: float = 1.0,
    ) -> float:
        """Takes the list of selected keyframes to optimize and performs one step of the mapping optimization."""
        # Sanity check when we dont have anything to optimize
        if len(self.gaussians) == 0:
            return 0.0

        # NOTE chen: this can happen we have zero depth and an inconvenient pose
        self.gaussians.check_nans()

        if optimize_poses:
            pose_optimizer = self.get_pose_optimizer(frames)
        scale_invariant = self.loss_params.supervise_with_prior and self.mode == "prgbd"

        loss = 0.0
        # Collect for densification and pruning
        n_pixel = frames[0].original_image.shape[-2] * frames[0].original_image.shape[-1]
        visibility_filter_acm, viewspace_point_tensor_acm, radii_acm = [], [], []
        low_opacity_frames, high_error_frames = [], []

        for view in frames:

            current_loss, render_pkg = self.render_compare(view, scale_invariant=scale_invariant)
            if render_pkg is None:
                self.info(f"Skipping view {view.uid} as no gaussians are present ...")
                continue

<<<<<<< HEAD
            # Accumulate for after loss backpropagation
            opacity_acm.append((view, render_pkg["opacity"]))
            visibility_filter_acm.append(render_pkg["visibility_filter"])
            viewspace_point_tensor_acm.append(render_pkg["viewspace_points"])
            radii_acm.append(render["radii"])
=======
            visibility_filter, viewspace_point_tensor = render_pkg["visibility_filter"], render_pkg["viewspace_points"]
            depth, opacity, radii = render_pkg["depth"], render_pkg["opacity"], render_pkg["radii"]

            # Accumulate for after loss backpropagation
            visibility_filter_acm.append(visibility_filter)
            viewspace_point_tensor_acm.append(viewspace_point_tensor)
            radii_acm.append(radii)
>>>>>>> a338692e

            loss += current_loss

            low_opacity_mask = opacity.squeeze() < self.update_params.densify.opacity.th
            if low_opacity_mask.sum() / n_pixel > self.update_params.densify.opacity.ratio:
                low_opacity_frames.append((view, low_opacity_mask))

        # Scale the loss with the number of frames so we adjust the learning rate dependent on batch size,
        # (naive adding for huge batches would result on bigger updates)
        # NOTE chen: MonoGS scales their loss with len(frames)
        # NOTE chen: this is only a valid strategy for standard optimizers
        # if the optimizer has a regularization term (e.g. weight decay), then this changes the trade-off between objective and regularizor!
        avg_loss = loss / len(frames)  # Average over batch
        scaled_loss = avg_loss * np.sqrt(len(frames))  
        # see https://stackoverflow.com/questions/53033556/how-should-the-learning-rate-change-as-the-batch-size-change
        # Regularizor: Punish anisotropic Gaussians
        scaling = self.gaussians.get_scaling
        isotropic_loss = torch.abs(scaling - scaling.mean(dim=1).view(-1, 1))
        scaled_loss += self.loss_params.beta1 * isotropic_loss.mean()
        # HACK adjust learning rate manually by scaling the loss instead of changing every optimizer
        scaled_loss = scaled_loss * lr_factor

        # NOTE chen: this can happen we have zero depth and an inconvenient pose
        self.gaussians.check_nans()
        scaled_loss = loss * np.sqrt(len(frames)) * lr_factor
        scaled_loss.backward()

        ### Maybe Densify and Prune before update
        with torch.no_grad():
            # Dont let Gaussians grow too much
            for viewspace, visibility, radii in zip(viewspace_point_tensor_acm, visibility_filter_acm, radii_acm):

                self.gaussians.max_radii2D[visibility] = torch.max(
                    self.gaussians.max_radii2D[visibility],
                    radii[visibility],
                )


                self.gaussians.add_densification_stats(viewspace, visibility)

            # Prune and Densify
            if (
                self.last_idx > self.n_last_frames
                and prune_densify
            ):
                # General pruning based on opacity and size + densification (from original 3DGS)
                self.gaussians.densify_and_prune(**vanilla_densify_params)

            # Densify in low opacity regions only after the map is stable already
            # (else we waste compute, because densify_and_prune will fill initial holes quickly)
            if (opacity_densify and prune_densify
                and self.count > self.update_params.densify.opacity.after
            ):

                print(len(low_opacity_frames), "frames with low opacity")
                ng_before = len(self.gaussians)
                for view, mask in low_opacity_frames:
                    self.gaussians.densify_from_mask(view, mask)
                if (len(self.gaussians) - ng_before) > 0:
                    self.info(f"Added {len(self.gaussians) - ng_before} gaussians based on opacity/error")

        ### Update states
        self.gaussians.optimizer.step()
        self.gaussians.optimizer.zero_grad()
        self.gaussians.update_learning_rate(iter)

        if optimize_poses:
            pose_optimizer.step()
            self.maybe_clean_pose_update(frames)
            pose_optimizer.zero_grad()
            # Actually make optimizer step
            for view in frames:
                # Keep first pose fixed!
                if view.uid == 0:
                    continue
                update_pose(view)

        return avg_loss.item()

    def covisibility_pruning(
        self,
        n_last_frames: int = 10,
        mode: str = "new",
        last: int = 5,
        dont_prune_latest: int = 1,
        visibility_th: int = 2,
    ):
        """Covisibility based pruning.

        If prune is set to "new", we only prune the last n frames. Else we check for all frames if Gaussians are visible in at least k frames.
        A Gaussian is visible if it touched at least a single pixel in a view.
        """
        # Sanity check
        assert mode in ["new", "abs"], "You can only select 'new' or 'abs' as pruning mode"

        if dont_prune_latest > len(self.cameras + self.new_cameras):
            return

        frames = sorted(self.cameras + self.new_cameras, key=lambda x: x.uid)
        # Make a covisibility check only for the last n frames
        if mode == "new":
            # Dont prune the Last/last-1 frame, since we then would add and prune Gaussians immediately -> super wasteful
            if dont_prune_latest > 0:
                frames = frames[-n_last_frames:-dont_prune_latest]
            else:
                frames = frames[-n_last_frames:]

        occ_aware_visibility = {}
        self.gaussians.n_obs.fill_(0)  # Reset observation count
        for view in frames:
            render_pkg = render(view, self.gaussians, self.pipeline_params, self.background)
            visibility = (render_pkg["n_touched"] > 0).long()
            occ_aware_visibility[view.uid] = visibility
            # Count when at least one pixel was touched by the Gaussian
            self.gaussians.n_obs += visibility.cpu()  # Increase observation count

        to_prune = self.gaussians.n_obs < visibility_th
        if mode == "new":
            ids = [view.uid for view in frames]
            sorted_frames = sorted(ids, reverse=True)
            # Only prune Gaussians added on the last k frames
            prune_last = self.gaussians.unique_kfIDs >= sorted_frames[last - 1]
            to_prune = torch.logical_and(to_prune, prune_last)

        if to_prune.sum() > 0:
            self.gaussians.prune_points(to_prune.to(self.device))
        self.info(f"({mode}) Covisibility pruning removed {to_prune.sum()} gaussians")

    def select_keyframes(self):
        """Select the last n1 frames and n2 other random frames from all."""
        if len(self.cameras) <= self.n_last_frames + self.n_rand_frames:
            keyframes = self.cameras
            keyframes_idx = np.arange(len(self.cameras))
        else:
            keyframes_idx = np.random.choice(len(self.cameras) - self.n_last_frames, self.n_rand_frames, replace=False)
            keyframes = self.cameras[-self.n_last_frames :] + [self.cameras[i] for i in keyframes_idx]
        return keyframes, keyframes_idx

    def add_nonkeyframe_cameras(self):
        """Use the trajectory filler of the SLAM system to interpolate the current keyframe poses. We will then add
        the rest of the video images as new Cameras to have a better finetuning with more information.
        """

        self.info("Interpolating trajectory to get non-keyframe Cameras for refinement ...")
        non_kf_cams = self.get_nonkeyframe_cameras(self.slam.dataset, self.slam.traj_filler)
        # Reinstatiate an empty traj_filler, we only reuse this during eval
        # this deletes the graph and frees up memory
        del self.slam.traj_filler
        self.slam.traj_filler = PoseTrajectoryFiller(
            self.slam.cfg, net=self.slam.net, video=self.slam.video, device=self.slam.device
        )
        torch.cuda.empty_cache()
        gc.collect()

        self.info(f"Added {len(non_kf_cams)} new cameras: {[cam.uid for cam in non_kf_cams]}")
        new_cam2buffer, new_buffer2cam, masked_mapping = {}, {}, {}
        for cam in self.cameras:
            new_id = int(self.video.timestamp[cam.uid].item())
            masked_mapping[cam.uid] = (new_id, self.gaussians.unique_kfIDs == cam.uid)
            new_cam2buffer[new_id] = cam.uid  # Memoize from timestamp to old video index
            new_buffer2cam[cam.uid] = new_id
            cam.uid = new_id  # Reassign local keyframe ids to global stream ids

        self.cam2buffer, self.buffer2cam = new_cam2buffer, new_buffer2cam
        # Update the keyframe ids for each Gaussian, so they fit the new global cam.uid's
        for key, val in masked_mapping.items():
            new_id, mask = val
            self.gaussians.unique_kfIDs[mask] = new_id

        self.cameras += non_kf_cams  # Add to set of cameras
        # Reorder according to global video timestamp uid
        self.cameras = sorted(self.cameras, key=lambda x: x.uid)

    def _last_call(self, mapping_queue: mp.Queue, received_item: mp.Event):
        """We already build up the map based on the SLAM system and finetuned over it.
        Depending on compute budget this has been done scarcely.
        This call runs many more iterations for refinement and densification to get a high quality map.

        Since the SLAM system operates on keyframes, but we have many more views in our video stream,
        we can use additional supervision from non-keyframes to get higher detail.
        """
        # Free memory before doing refinement
        torch.cuda.empty_cache()
        gc.collect()

        # NOTE MonoGS does 26k iterations, while we only do 100
        if self.refine_params.iters > 0:

            self.info(f"Gaussians before Map Refinement: {len(self.gaussians)}")
            # Add more information for refinement if wanted
            if self.slam.dataset is not None and self.refine_params.use_non_keyframes:
                self.add_nonkeyframe_cameras()

            self.info("\nMapping refinement starting")
            self.map_refinement()
            self.info(f"Gaussians after Map Refinement: {len(self.gaussians)}")
            self.info("Mapping refinement finished")

            # Free memory after doing refinement
            torch.cuda.empty_cache()
            gc.collect()

        # Filter out the non-keyframes which are not stored in the video.object
        only_kf = [cam for cam in self.cameras if cam.uid in self.cam2buffer]
        # Only feedback the poses, since we will not work with the video again
        if (self.feedback_poses or self.feedback_disps) and not self.feedback_params.no_refinement:
            self.info(f"Feeding back into video.map ...")
            # HACK allow large differences to the video, else we will filter away occluded regions which we already corrected rightfully
            to_set = self.get_mapping_update(
                only_kf,
                feedback_poses=self.feedback_poses,
                feedback_disps=self.feedback_disps,
                opacity_threshold=0.0,
                ignore_frames=[],
                max_diff_to_video=1.0,
            )
            # There is no need to feed back the
            self.video.set_mapping_item(**to_set)

        self.gaussians.save_ply(f"{self.output}/mesh/final_{self.mode}.ply")
        self.info(f"Mesh saved at {self.output}/mesh/final_{self.mode}.ply")

        if self.save_renders:
            for cam in self.cameras:
                self.save_render(cam, f"{self.output}/intermediate_renders/final/{cam.uid}.png")

        plot_losses(
            self.loss_list,
            self.refine_params.iters,
            title=f"Loss evolution with: {len(self.gaussians)} gaussians",
            output_file=f"{self.output}/loss_{self.mode}.png",
        )

        print(colored("[Gaussian Mapper] ", "magenta"), colored(f"Final mapping loss: {self.loss_list[-1]}", "cyan"))
        self.info(f"{len(self.iteration_info)} iterations, {len(self.cameras)/len(self.iteration_info)} cams/it")

        # Export Cameras and Gaussians to the main Process
        # NOTE chen: we safeguard against None Queues in case we are in test mode ...
        if self.evaluate and mapping_queue is not None:
            mapping_queue.put(
                EvaluatePacket(
                    pipeline_params=clone_obj(self.pipeline_params),
                    cameras=[cam.detach() for cam in self.cameras],
                    gaussians=clone_obj(self.gaussians),
                    background=clone_obj(self.background),
                    cam2buffer=clone_obj(self.cam2buffer),
                    buffer2cam=clone_obj(self.buffer2cam),
                )
            )
        else:
            if mapping_queue is not None:
                mapping_queue.put("None")
        if received_item is not None:
            received_item.wait()  # Wait until the Packet got delivered

    def add_new_gaussians(self, cameras: List[Camera]) -> Camera | None:
        """Initialize new Gaussians based on the provided views (images, poses (, depth))"""
        # Sanity check
        if len(cameras) == 0:
            return None

        for cam in cameras:
            if not self.initialized:
                self.initialized = True
                self.gaussians.extend_from_pcd_seq(cam, cam.uid, init=True)
                self.info(f"Initialized with {len(self.gaussians)} gaussians for view {cam.uid}")
            else:
                ng_before = len(self.gaussians)
                self.gaussians.extend_from_pcd_seq(cam, cam.uid, init=False)

        return cam

    def update_gui(self, last_new_cam: Camera) -> None:
        # Get the latest frame we added together with the input
        if len(self.new_cameras) > 0 and last_new_cam is not None:
            img = last_new_cam.original_image
            if last_new_cam.depth is not None:
                if not self.loss_params.supervise_with_prior:
                    gtdepth = last_new_cam.depth.detach().clone().cpu().numpy()
                else:
                    gtdepth = last_new_cam.depth_prior.detach().clone().cpu().numpy()
            else:
                gtdepth = None
        # We did not have any new input, but refine the Gaussians
        else:
            img, gtdepth = None, None
            last_new_cam = self.cameras[-1]

        self.q_main2vis.put_nowait(
            gui_utils.GaussianPacket(
                gaussians=clone_obj(self.gaussians),
                current_frame=last_new_cam.detach(),
                keyframes=[cam.detach() for cam in self.cameras],
                kf_window=None,
                gtcolor=img,
                gtdepth=gtdepth,
            )
        )

    def _update(self, delay_to_tracking=True, iters: int = 10):
        """Update our rendered map by:
        i) Pull a filtered update from the sparser SLAM map
        ii) Add new Gaussians based on new views
        iii) Run a bunch of optimization steps to update Gaussians and camera poses
        iv) Prune the resulting Gaussians based on visibility and size
        v) Maybe send back a filtered update to the SLAM system
        """
        self.info("Currently has: {} gaussians".format(len(self.gaussians)))

        ### Filter map based on multiview_consistency and uncertainty
        self.video.filter_map(**self.update_params.filter)

        if delay_to_tracking:
            delay = self.delay
        else:
            delay = 0

        ### Add new cameras based on video index
        self.get_new_cameras(delay=delay)  # Add new cameras
        if len(self.new_cameras) != 0:
            self.last_idx = self.new_cameras[-1].uid + 1
            self.info(f"Added {len(self.new_cameras)} new cameras: {[cam.uid for cam in self.new_cameras]}")

        ### Update the frames based on Tracker and add new Gaussians
        self.frame_updater(delay=delay)  # Update all changed cameras with new information from SLAM system

        last_new_cam = self.add_new_gaussians(self.new_cameras)
        # We might have 0 Gaussians in some cases, so no need to run optimizer
        if len(self.gaussians) == 0:
            self.info("No Gaussians to optimize, skipping mapping step ...")
            return

        ### Optimize gaussians
        #opacity_densify = do_densify and self.update_params.densify.use_opacity
        for iter in tqdm(range(iters), desc=colored("Gaussian Optimization", "magenta"), colour="magenta"):
            do_densify = iter % self.update_params.prune_densify_every == 0
            frames = self.select_keyframes()[0] + self.new_cameras
            loss = self.mapping_step(
                iter,
                frames,
                self.update_params.densify.vanilla,
                prune_densify=do_densify,  # Prune and densify with vanilla 3DGS strategy
                opacity_densify=self.update_params.densify.use_opacity,  # Densify based on low opacity regions
                optimize_poses=self.update_params.optimize_poses,
            )
            self.loss_list.append(loss)
        # Keep track of how well the Rendering is doing
        print(colored("\n[Gaussian Mapper] ", "magenta"), colored(f"Loss: {self.loss_list[-1]}", "cyan"))

        ### Prune unreliable Gaussians
        if len(self.iteration_info) % self.update_params.prune_every == 0:
            self.covisibility_pruning(n_last_frames=self.n_last_frames, **self.update_params.pruning)
            was_pruned = True
        else:
            was_pruned = False

        ### Feedback new state of map to Tracker
        if (self.feedback_poses or self.feedback_disps) and self.count > self.feedback_params.warmup:
            if self.feedback_params.only_last_window and len(self.new_cameras) > 0:
                update_cams = sorted(frames, key=lambda x: x.uid)[-self.n_last_frames :]
            else:
                update_cams = frames
            to_set = self.get_mapping_update(
                update_cams,
                was_pruned,
                feedback_poses=self.feedback_poses and self.update_params.optimize_poses,
                feedback_disps=self.feedback_disps,
                **self.feedback_params.kwargs,
            )
            if len(to_set["index"]) > 0:
                self.video.set_mapping_item(**to_set)

        ### Update visualization
        if self.use_gui:
            self.update_gui(last_new_cam)

        ### Save renders for debugging and visualization
        if self.save_renders:
            # Save only every 5th camera to save disk spacse
            for cam in self.cameras:
                if cam.uid % 5 == 0:
                    self.save_render(cam, f"{self.output}/intermediate_renders/temp/{cam.uid}.png")

        # Free memory each iteration NOTE: this slows it down a bit
        torch.cuda.empty_cache()
        gc.collect()

        self.iteration_info.append(len(self.new_cameras))
        # Keep track of added cameras
        self.cameras += self.new_cameras
        self.new_cameras = []

    def __call__(self, mapping_queue: mp.Queue, received_item: mp.Event, the_end=False):

        self.cur_idx = self.video.counter.value

        # Dont update when we get no new frames
        if not the_end and self.last_idx + self.delay < (self.cur_idx + 1) and (self.cur_idx + 1) > self.warmup:
            self._update(iters=self.mapping_iters, delay_to_tracking=True)
            self.count += 1  # Count how many times we ran the Renderer
            return False

        # We reached the end of the video, but we still have to process some keyframes before last call
        elif the_end and self.last_idx + self.delay < self.cur_idx and (self.cur_idx + 1) > self.warmup:
            self._update(iters=self.mapping_iters, delay_to_tracking=False)
            self.count += 1  # Count how many times we ran the Renderer
            return False

        elif the_end and (self.last_idx + self.delay) >= self.cur_idx:
            # Allow pruning all frames equally
            self.update_params.pruning.dont_prune_latest = 0
            self.update_params.pruning.last = 0
            # Run another call to catch the last batch of keyframes
            self._update(iters=self.mapping_iters + 10, delay_to_tracking=False)
            self.count += 1

            self._last_call(mapping_queue=mapping_queue, received_item=received_item)
            return True

        else:
            return False<|MERGE_RESOLUTION|>--- conflicted
+++ resolved
@@ -274,7 +274,6 @@
             # update intrinsics in case we use opt_intrinsics
             cam.update_intrinsics(intrinsics, color.shape[-2:], self.z_near, self.z_far)
             if self.mode == "prgbd":
-                depth_prior = depth_prior.detach()
                 cam.depth_prior = depth_prior.detach()  # Update prior in case of scale_change
             cam.depth = depth.detach()
             R = w2c[:3, :3].unsqueeze(0).detach()
@@ -553,12 +552,9 @@
                 therefore we will uniformly sample from all frames!
                 Will ignore the importance weights ..."""
             )
-        
+
         # FIXME chen: is this really a good idea?
         self.covisibility_pruning(n_last_frames=self.n_last_frames, **self.update_params.pruning)
-
-        self.covisibility_pruning(n_last_frames=self.n_last_frames, **self.update_params.pruning)
-
 
         # Update GUI
         if self.use_gui:
@@ -815,10 +811,8 @@
 
         loss = 0.0
         # Collect for densification and pruning
-        n_pixel = frames[0].original_image.shape[-2] * frames[0].original_image.shape[-1]
-        visibility_filter_acm, viewspace_point_tensor_acm, radii_acm = [], [], []
-        low_opacity_frames, high_error_frames = [], []
-
+        opacity_acm, radii_acm = [], []
+        visibility_filter_acm, viewspace_point_tensor_acm = [], []
         for view in frames:
 
             current_loss, render_pkg = self.render_compare(view, scale_invariant=scale_invariant)
@@ -826,27 +820,13 @@
                 self.info(f"Skipping view {view.uid} as no gaussians are present ...")
                 continue
 
-<<<<<<< HEAD
             # Accumulate for after loss backpropagation
             opacity_acm.append((view, render_pkg["opacity"]))
             visibility_filter_acm.append(render_pkg["visibility_filter"])
             viewspace_point_tensor_acm.append(render_pkg["viewspace_points"])
             radii_acm.append(render["radii"])
-=======
-            visibility_filter, viewspace_point_tensor = render_pkg["visibility_filter"], render_pkg["viewspace_points"]
-            depth, opacity, radii = render_pkg["depth"], render_pkg["opacity"], render_pkg["radii"]
-
-            # Accumulate for after loss backpropagation
-            visibility_filter_acm.append(visibility_filter)
-            viewspace_point_tensor_acm.append(viewspace_point_tensor)
-            radii_acm.append(radii)
->>>>>>> a338692e
 
             loss += current_loss
-
-            low_opacity_mask = opacity.squeeze() < self.update_params.densify.opacity.th
-            if low_opacity_mask.sum() / n_pixel > self.update_params.densify.opacity.ratio:
-                low_opacity_frames.append((view, low_opacity_mask))
 
         # Scale the loss with the number of frames so we adjust the learning rate dependent on batch size,
         # (naive adding for huge batches would result on bigger updates)
@@ -854,8 +834,9 @@
         # NOTE chen: this is only a valid strategy for standard optimizers
         # if the optimizer has a regularization term (e.g. weight decay), then this changes the trade-off between objective and regularizor!
         avg_loss = loss / len(frames)  # Average over batch
-        scaled_loss = avg_loss * np.sqrt(len(frames))  
-        # see https://stackoverflow.com/questions/53033556/how-should-the-learning-rate-change-as-the-batch-size-change
+        scaled_loss = avg_loss * np.sqrt(
+            len(frames)
+        )  # see https://stackoverflow.com/questions/53033556/how-should-the-learning-rate-change-as-the-batch-size-change
         # Regularizor: Punish anisotropic Gaussians
         scaling = self.gaussians.get_scaling
         isotropic_loss = torch.abs(scaling - scaling.mean(dim=1).view(-1, 1))
@@ -865,25 +846,22 @@
 
         # NOTE chen: this can happen we have zero depth and an inconvenient pose
         self.gaussians.check_nans()
-        scaled_loss = loss * np.sqrt(len(frames)) * lr_factor
         scaled_loss.backward()
 
         ### Maybe Densify and Prune before update
         with torch.no_grad():
-            # Dont let Gaussians grow too much
-            for viewspace, visibility, radii in zip(viewspace_point_tensor_acm, visibility_filter_acm, radii_acm):
-
-                self.gaussians.max_radii2D[visibility] = torch.max(
-                    self.gaussians.max_radii2D[visibility],
-                    radii[visibility],
+            for idx in range(len(viewspace_point_tensor_acm)):
+                # Dont let Gaussians grow too much by forcing radius to not change
+                self.gaussians.max_radii2D[visibility_filter_acm[idx]] = torch.max(
+                    self.gaussians.max_radii2D[visibility_filter_acm[idx]],
+                    radii_acm[idx][visibility_filter_acm[idx]],
                 )
-
-
-                self.gaussians.add_densification_stats(viewspace, visibility)
+                self.gaussians.add_densification_stats(viewspace_point_tensor_acm[idx], visibility_filter_acm[idx])
 
             # Prune and Densify
             if (
                 self.last_idx > self.n_last_frames
+                and (iter + 1) % self.update_params.prune_densify_every == 0
                 and prune_densify
             ):
                 # General pruning based on opacity and size + densification (from original 3DGS)
@@ -891,16 +869,16 @@
 
             # Densify in low opacity regions only after the map is stable already
             # (else we waste compute, because densify_and_prune will fill initial holes quickly)
-            if (opacity_densify and prune_densify
+            if (
+                (iter + 1) % self.update_params.prune_densify_every == 0
+                and opacity_densify
                 and self.count > self.update_params.densify.opacity.after
             ):
-
-                print(len(low_opacity_frames), "frames with low opacity")
                 ng_before = len(self.gaussians)
-                for view, mask in low_opacity_frames:
-                    self.gaussians.densify_from_mask(view, mask)
+                for view, opacity in opacity_acm:
+                    self.gaussians.densify_w_opacity(opacity, view, min_opacity=self.update_params.densify.opacity.th)
                 if (len(self.gaussians) - ng_before) > 0:
-                    self.info(f"Added {len(self.gaussians) - ng_before} gaussians based on opacity/error")
+                    self.info(f"Added {len(self.gaussians) - ng_before} gaussians based on opacity")
 
         ### Update states
         self.gaussians.optimizer.step()
@@ -1174,16 +1152,16 @@
             return
 
         ### Optimize gaussians
-        #opacity_densify = do_densify and self.update_params.densify.use_opacity
+        do_densify = len(self.iteration_info) % self.update_params.densify_every == 0
+        opacity_densify = do_densify and self.update_params.densify.use_opacity
         for iter in tqdm(range(iters), desc=colored("Gaussian Optimization", "magenta"), colour="magenta"):
-            do_densify = iter % self.update_params.prune_densify_every == 0
             frames = self.select_keyframes()[0] + self.new_cameras
             loss = self.mapping_step(
                 iter,
                 frames,
                 self.update_params.densify.vanilla,
                 prune_densify=do_densify,  # Prune and densify with vanilla 3DGS strategy
-                opacity_densify=self.update_params.densify.use_opacity,  # Densify based on low opacity regions
+                opacity_densify=opacity_densify,  # Densify based on low opacity regions
                 optimize_poses=self.update_params.optimize_poses,
             )
             self.loss_list.append(loss)
@@ -1239,13 +1217,13 @@
 
         # Dont update when we get no new frames
         if not the_end and self.last_idx + self.delay < (self.cur_idx + 1) and (self.cur_idx + 1) > self.warmup:
-            self._update(iters=self.mapping_iters, delay_to_tracking=True)
+            self._update(iters=self.mapping_iters)
             self.count += 1  # Count how many times we ran the Renderer
             return False
 
         # We reached the end of the video, but we still have to process some keyframes before last call
         elif the_end and self.last_idx + self.delay < self.cur_idx and (self.cur_idx + 1) > self.warmup:
-            self._update(iters=self.mapping_iters, delay_to_tracking=False)
+            self._update(iters=self.mapping_iters)
             self.count += 1  # Count how many times we ran the Renderer
             return False
 
