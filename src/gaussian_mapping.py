--- conflicted
+++ resolved
@@ -59,11 +59,7 @@
 
 
 class GaussianMapper(object):
-<<<<<<< HEAD
     def __init__(self, config, args, slam):
-=======
-    def __init__(self, config, args, slam, mapping_queue=None):
->>>>>>> 1d1c5f6f
         self.config = config
         self.args = args
         self.slam = slam
@@ -78,6 +74,7 @@
         self.setup = munchify(config["Setup"])
         self.delay = 3 # Delay between tracking and mapping
 
+        
         self.use_spherical_harmonics = False
         self.model_params.sh_degree = 3 if self.use_spherical_harmonics else 0
 
@@ -109,9 +106,6 @@
 
         self.show_filtered = False
 
-<<<<<<< HEAD
-
-=======
     def camera_from_gt(self):
         idx, image, depth, intrinsic, gt_pose = self.mapping_queue.get()
         image, depth, intrinsic, gt_pose = (
@@ -123,19 +117,14 @@
         return self.camera_from_frame(idx, image, depth, intrinsic, gt_pose)
 
     # TODO only take object here if dirty_index is set to see if this is a new updated frame
->>>>>>> 1d1c5f6f
     def camera_from_video(self, idx: int):
         """
         Takes the frame data from the video and returns a Camera object.
         """
         color, depth, c2w, _, _ = self.video.get_mapping_item(idx, self.device)
         color = color.permute(2, 0, 1)
-<<<<<<< HEAD
-        intrinsics = self.video.intrinsics[0]*self.video.scale_factor
-=======
         intrinsics = self.video.intrinsics[0] * self.video.scale_factor
 
->>>>>>> 1d1c5f6f
         if self.setup.filter_depth:
             mask = self.depth_filter(idx)
             print(f"Filtered {100*(1 - mask.sum() / mask.numel()):.2f}% of the points")
@@ -377,16 +366,10 @@
 
     def __call__(self, the_end=False):
 
-        cur_idx = int(self.video.filtered_id.item())
-
-<<<<<<< HEAD
         cur_idx = int(self.video.filtered_id.item()) 
 
         
         if self.last_idx + self.delay < cur_idx and cur_idx > self.setup.warmup:
-=======
-        if self.last_idx + 2 < cur_idx and cur_idx > self.setup.warmup:
->>>>>>> 1d1c5f6f
             self.last_idx += 1
             
             print(f"\n      Starting frame: {self.last_idx}. Gaussians: {self.gaussians.get_xyz.shape[0]}. Video at {cur_idx}")
@@ -422,17 +405,6 @@
             # Update visualization
             if self.setup.use_gui:
                 self.q_main2vis.put(
-<<<<<<< HEAD
-                        gui_utils.GaussianPacket(
-                            gaussians=clone_obj(self.gaussians),
-                            current_frame=cam,
-                            keyframes=self.cameras,
-                            #keyframe = cam,
-                            kf_window=None,
-                            gtcolor=cam.original_image,        
-                            gtdepth=cam.depth.detach().cpu().numpy(),
-                        )
-=======
                     gui_utils.GaussianPacket(
                         gaussians=clone_obj(self.gaussians),
                         current_frame=cam,
@@ -442,7 +414,6 @@
                         gtcolor=cam.original_image,
                         gtdepth=cam.depth.detach().cpu().numpy(),
                     )
->>>>>>> 1d1c5f6f
                 )
 
             
@@ -451,12 +422,8 @@
             if self.setup.save_renders and cam.uid % 5 == 0:
                 self.save_render(cam, f"{self.slam.output}/renders/mapping/{cam.uid}.png")
 
-<<<<<<< HEAD
 
         elif the_end and self.last_idx + self.delay == cur_idx:
-=======
-        if the_end and self.last_idx + 2 == cur_idx:
->>>>>>> 1d1c5f6f
             print("Mapping refinement starting")
 
             for iter in range(self.setup.refinement_iters):
@@ -477,13 +444,8 @@
                         )
                     )
             print("Mapping refinement finished")
-<<<<<<< HEAD
             
             self.gaussians.save_ply(f"{self.slam.output}/mesh/final.ply")
-=======
-
-            self.gaussians.save_ply(f"{self.setup.mesh_path}/final.ply")
->>>>>>> 1d1c5f6f
             print("Mesh saved")
 
             if self.setup.save_renders:
@@ -498,17 +460,9 @@
 
             fig, ax = plt.subplots()
             ax.set_yscale("log")
-<<<<<<< HEAD
             ax.set_title(f"Mode: {self.mode}. Optimize poses: {self.setup.optimize_poses}. Gaussians: {self.gaussians.get_xyz.shape[0]}")
             ax.plot(self.loss_list[-self.setup.refinement_iters:])
             plt.savefig(f"{self.output}/loss_{self.mode}.png")
-=======
-            ax.set_title(
-                f"Mode: {self.mode}. Optimize poses: {self.setup.optimize_poses}. Gaussians: {self.gaussians.get_xyz.shape[0]}"
-            )
-            ax.plot(self.loss_list[-self.setup.refinement_iters :])
-            plt.savefig(f"{self.setup.render_path}/loss_{self.mode}.png")
->>>>>>> 1d1c5f6f
             plt.show()
 
             return True