--- conflicted
+++ resolved
@@ -589,27 +589,20 @@
                     print(colored("[Gaussian mapping] Loss turns nan", "red"))
                 self.loss_list.append(loss / len(frames))
 
-<<<<<<< HEAD
-            self.info(f"[Gaussian mapping] Loss:  {loss / len(frames)}") # Keep track of how well the Rendering is doing
-
+            if len(frames) == 0:
+                print(colored("[Gaussian mapping] No frames to optimize", "red"))
+                print(colored(f"[Gaussian mapping] Loss before normalizing {loss}", "red"))
+                print(colored("[Gaussian mapping] Loss will be nan", "red"))
+
+            # Keep track of how well the Rendering is doing
+            print(colored(f"[Gaussian mapping] Loss:  {loss / len(frames)}", "green"))
+            
 
             if len(self.iteration_info) % 1 == 0:
                 if self.kf_mng_params.prune_mode == "abs":
                     self.abs_visibility_prune() # Absolute visibility pruning for all gaussians
                 elif self.kf_mng_params.prune_mode == "new":
                     self.covisibility_pruning() # Covisibility pruning for recently added gaussians
-=======
-            if len(frames) == 0:
-                print(colored("[Gaussian mapping] No frames to optimize", "red"))
-                print(colored(f"[Gaussian mapping] Loss before normalizing {loss}", "red"))
-                print(colored("[Gaussian mapping] Loss will be nan", "red"))
-
-            # Keep track of how well the Rendering is doing
-            print(colored(f"[Gaussian mapping] Loss:  {loss / len(frames)}", "green"))
-            # TODO leon: is it necessary at every frame?
-            if self.last_idx % 1 == 0 and self.last_idx > self.n_last_frames:
-                self.abs_visibility_prune()
->>>>>>> f79251c9
 
             # Update visualization
             if self.use_gui:
