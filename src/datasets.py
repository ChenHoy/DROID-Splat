import glob
import os
import ipdb

import cv2
import numpy as np
import torch
import torch.nn.functional as F
from torch.utils.data import Dataset
from kornia.geometry.linalg import compose_transformations


def readEXR_onlydepth(filename):
    """
    Read depth data from EXR image file.

    Args:
        filename (str): File path.

    Returns:
        Y (numpy.array): Depth buffer in float32 format.
    """
    # move the import here since only CoFusion needs these package
    # sometimes installation of openexr is hard, you can run all other datasets
    # even without openexr
    import Imath
    import OpenEXR as exr

    exrfile = exr.InputFile(filename)
    header = exrfile.header()
    dw = header["dataWindow"]
    isize = (dw.max.y - dw.min.y + 1, dw.max.x - dw.min.x + 1)

    channelData = dict()

    for c in header["channels"]:
        C = exrfile.channel(c, Imath.PixelType(Imath.PixelType.FLOAT))
        C = np.fromstring(C, dtype=np.float32)
        C = np.reshape(C, isize)

        channelData[c] = C

    Y = None if "Y" not in header["channels"] else channelData["Y"]

    return Y


def quaternion_to_matrix(quaternions: torch.Tensor) -> torch.Tensor:
    """
    Convert rotations given as quaternions to rotation matrices.

    Args:
        quaternions: quaternions with real part first,
            as tensor of shape (..., 4).

    Returns:
        Rotation matrices as tensor of shape (..., 3, 3).
    """
    r, i, j, k = torch.unbind(quaternions, -1)
    # pyre-fixme[58]: `/` is not supported for operand types `float` and `Tensor`.
    two_s = 2.0 / (quaternions * quaternions).sum(-1)

    o = torch.stack(
        (
            1 - two_s * (j * j + k * k),
            two_s * (i * j - k * r),
            two_s * (i * k + j * r),
            two_s * (i * j + k * r),
            1 - two_s * (i * i + k * k),
            two_s * (j * k - i * r),
            two_s * (i * k - j * r),
            two_s * (j * k + i * r),
            1 - two_s * (i * i + j * j),
        ),
        -1,
    )
    return o.reshape(quaternions.shape[:-1] + (3, 3))


def get_dataset(cfg, device="cuda:0"):
    return dataset_dict[cfg.data.dataset](cfg, device=device)


class BaseDataset(Dataset):
    def __init__(self, cfg, device="cuda:0"):
        super(BaseDataset, self).__init__()
        self.name = cfg.data.dataset
        self.stereo = cfg.slam.mode == "stereo"
        self.device = device
        self.png_depth_scale = cfg.data.cam.png_depth_scale
        self.n_img = -1
        self.depth_paths = None
        self.color_paths = None
        self.poses = None
        self.image_timestamps = None

        self.H, self.W, self.fx, self.fy, self.cx, self.cy = (
            int(cfg.data.cam.H),
            int(cfg.data.cam.W),
            float(cfg.data.cam.fx),
            float(cfg.data.cam.fy),
            float(cfg.data.cam.cx),
            float(cfg.data.cam.cy),
        )
        self.H_out, self.W_out = int(cfg.data.cam.H_out), int(cfg.data.cam.W_out)
        self.H_edge, self.W_edge = int(cfg.data.cam.H_edge), int(cfg.data.cam.W_edge)

        self.distortion = np.array(cfg.data.cam.distortion) if "distortion" in cfg.data.cam else None


        self.input_folder = cfg.data.input_folder

    def __len__(self):
        return self.n_img

    def depthloader(self, index):
        if self.depth_paths is None:
            return None
        depth_path = self.depth_paths[index]
        if ".png" in depth_path:
            depth_data = cv2.imread(depth_path, cv2.IMREAD_UNCHANGED).astype(np.float32)
            depth_data /= self.png_depth_scale
        elif ".exr" in depth_path:
            depth_data = readEXR_onlydepth(depth_path).astype(np.float32)
            depth_data /= self.png_depth_scale
        elif ".npy" in depth_path:
            depth_data = np.load(depth_path).astype(np.float32)
        else:
            raise TypeError(depth_path)

        return depth_data

    def __getitem__(self, index):
        color_path = self.color_paths[index]
        color_data = cv2.imread(color_path)
        if self.distortion is not None:
            K = np.eye(3)
            K[0, 0], K[0, 2], K[1, 1], K[1, 2] = self.fx, self.cx, self.fy, self.cy
            # undistortion is only applied on color image, not depth!
            color_data = cv2.undistort(color_data, K, self.distortion)

        H_out_with_edge, W_out_with_edge = (
            self.H_out + self.H_edge * 2,
            self.W_out + self.W_edge * 2,
        )
        outsize = (H_out_with_edge, W_out_with_edge)

        color_data = cv2.resize(color_data, (W_out_with_edge, H_out_with_edge))
        color_data = (
            torch.from_numpy(color_data).float().permute(2, 0, 1)[[2, 1, 0], :, :] / 255.0
        )  # bgr -> rgb, [0, 1]
        color_data = color_data.unsqueeze(dim=0)  # [1, 3, h, w]

        depth_data = self.depthloader(index)
        if depth_data is not None:
            depth_data = torch.from_numpy(depth_data).float()
            depth_data = F.interpolate(depth_data[None, None], outsize, mode="nearest")[0, 0]

        intrinsic = torch.as_tensor([self.fx, self.fy, self.cx, self.cy]).float()
        intrinsic[0] *= W_out_with_edge / self.W
        intrinsic[1] *= H_out_with_edge / self.H
        intrinsic[2] *= W_out_with_edge / self.W
        intrinsic[3] *= H_out_with_edge / self.H

        # crop image edge, there are invalid value on the edge of the color image
        if self.W_edge > 0:
            edge = self.W_edge
            color_data = color_data[:, :, :, edge:-edge]
            if depth_data is not None:
                depth_data = depth_data[:, edge:-edge]
            intrinsic[2] -= edge

        if self.H_edge > 0:
            edge = self.H_edge
            color_data = color_data[:, :, edge:-edge, :]
            if depth_data is not None:
                depth_data = depth_data[edge:-edge, :]
            intrinsic[3] -= edge

        if self.poses is not None:
            pose = torch.from_numpy(self.poses[index]).float()
        else:
            pose = None

        return index, color_data, depth_data, intrinsic, pose


class ImageFolder(BaseDataset):
    def __init__(self, cfg, args, device="cuda:0"):
        super(ImageFolder, self).__init__(cfg, args, device)
        stride = cfg["stride"]
        # Get either jpg or png files
        input_images = os.path.join(self.input_folder, "images", "*.jpg")
<<<<<<< HEAD
=======
        input_depths = os.path.join(self.input_folder, "depthany-vitl-indoor", "*.npy")
>>>>>>> e84d9d26
        self.color_paths = sorted(glob.glob(input_images))
        self.depth_paths = sorted(glob.glob(input_depths))
        # Look for alternative image extensions
        if len(self.color_paths) == 0:
            input_images = os.path.join(self.input_folder, "images", "*.png")
            self.color_paths = sorted(glob.glob(input_images))
<<<<<<< HEAD
=======

        if len(self.depth_paths) == 0:
            self.depth_paths = None
        else:
            assert len(self.depth_paths) == len(
                self.color_paths
            ), "Number of depth maps does not match number of images"
            self.depth_paths = self.depth_paths[::stride]
>>>>>>> e84d9d26
        self.color_paths = self.color_paths[::stride]

        depth_paths = os.path.join(self.input_folder, "zoed-nk", "*.npy")
        if len(depth_paths) != 0:
            self.depth_paths = sorted(glob.glob(depth_paths))
            self.depth_paths = self.depth_paths[::stride]
            assert len(self.depth_paths) == len(
                self.color_paths
            ), "Number of depth maps does not match number of images"

        self.n_img = len(self.color_paths)
        assert self.n_img > 0, f"No images found in {self.input_folder}"


class Replica(BaseDataset):
    def __init__(self, cfg, device="cuda:0"):
        super(Replica, self).__init__(cfg, device)
        stride = cfg.slam.stride
        self.color_paths = sorted(glob.glob(os.path.join(self.input_folder, "results/frame*.jpg")))
        # Set number of images for loading poses
        self.n_img = len(self.color_paths)
        # For Pseudo RGBD, we use monocular depth predictions in another folder
        if cfg.slam.mode == "prgbd":
            self.depth_paths = sorted(
                # glob.glob(os.path.join(self.input_folder, "zoed_nk/frame*.npy"))
                glob.glob(os.path.join(self.input_folder, "depthany-vitl-indoor/frame*.npy"))
            )
            assert (
                len(self.depth_paths) == self.n_img
            ), f"Number of depth maps {len(self.depth_paths)} does not match number of images {self.n_img}"
        else:
            self.depth_paths = sorted(glob.glob(os.path.join(self.input_folder, "results/depth*.png")))

        self.color_paths = self.color_paths[::stride]
        self.depth_paths = self.depth_paths[::stride]
        self.load_poses(os.path.join(self.input_folder, "traj.txt"))
        self.poses = self.poses[::stride]

        relative_poses = True  # True to test the gt stream mapping
        if relative_poses:
            self.poses = torch.from_numpy(np.array(self.poses))
            trans_10 = torch.inverse(self.poses[0].unsqueeze(0).repeat(self.poses.shape[0], 1, 1))
            self.poses = compose_transformations(trans_10, self.poses).numpy()

        # Adjust number of images according to strides
        self.n_img = len(self.color_paths)

    def load_poses(self, path):
        self.poses = []
        with open(path, "r") as f:
            lines = f.readlines()
        for i in range(self.n_img):
            line = lines[i]
            c2w = np.array(list(map(float, line.split()))).reshape(4, 4)
            self.poses.append(c2w)


class TartanAir(BaseDataset):
    def __init__(self, cfg, device="cuda:0"):
        super(TartanAir, self).__init__(cfg, device)
        stride = cfg.slam.stride
        self.color_paths = sorted(glob.glob(os.path.join(self.input_folder, "image_left/*.png")))
        # Set number of images for loading poses
        self.n_img = len(self.color_paths)
<<<<<<< HEAD
=======
        #print("found {} images".format(self.n_img))
>>>>>>> e84d9d26
        # For Pseudo RGBD, we use monocular depth predictions in another folder
        if cfg.slam.mode == "prgbd":
            self.depth_paths = sorted(
<<<<<<< HEAD
                glob.glob(os.path.join(self.input_folder, "zoed_nk_left/*.npy"))
                # glob.glob(os.path.join(self.input_folder, "depthany-vitl-outdoor_left/*.npy"))
=======
                glob.glob(os.path.join(self.input_folder, "zoed_nk_left/*.npy")) # Use ZoeDepth predictions
                # glob.glob(
                #     os.path.join(self.input_folder, "depthany-vitl-outdoor_left/*.npy")
                # )  # Use DepthAnything predictions
>>>>>>> e84d9d26
            )
            assert (
                len(self.depth_paths) == self.n_img
            ), f"Number of depth maps {len(self.depth_paths)} does not match number of images {self.n_img}"
            self.depth_paths = self.depth_paths[::stride]

        else:
            self.depth_paths = None

        self.color_paths = self.color_paths[::stride]
        self.load_poses(os.path.join(self.input_folder, "pose_left.txt"))
        self.poses = self.poses[::stride]

        relative_poses = True  # True to test the gt stream mapping
        if relative_poses:
            self.poses = torch.from_numpy(np.array(self.poses))
            trans_10 = torch.inverse(self.poses[0].unsqueeze(0).repeat(self.poses.shape[0], 1, 1))
            self.poses = compose_transformations(trans_10, self.poses).numpy()

        # Adjust number of images according to strides
        self.n_img = len(self.color_paths)

    def load_poses(self, path):
        self.poses = []
        with open(path, "r") as f:
            lines = f.readlines()
        for i in range(self.n_img):
            line = list(map(float, lines[i].split()))
            rotation_matrix = quaternion_to_matrix(torch.tensor(line[3:])).detach().numpy()
            c2w = np.eye(4)
            c2w[:3, :3] = rotation_matrix
            c2w[:3, 3] = line[:3]

            self.poses.append(c2w)


class Azure(BaseDataset):
    def __init__(self, cfg, args, device="cuda:0"):
        super(Azure, self).__init__(cfg, args, device)
        self.color_paths = sorted(glob.glob(os.path.join(self.input_folder, "color", "*.jpg")))
        self.depth_paths = sorted(glob.glob(os.path.join(self.input_folder, "depth", "*.png")))
        stride = cfg["stride"]
        self.color_paths = self.color_paths[::stride]
        self.depth_paths = self.depth_paths[::stride]
        self.load_poses(os.path.join(self.input_folder, "scene", "trajectory.log"))
        self.n_img = len(self.color_paths)

    def load_poses(self, path):
        self.poses = []
        if os.path.exists(path):
            with open(path) as f:
                content = f.readlines()

                # Load .log file.
                for i in range(0, len(content), 5):
                    # format %d (src) %d (tgt) %f (fitness)
                    data = list(map(float, content[i].strip().split(" ")))
                    ids = (int(data[0]), int(data[1]))
                    fitness = data[2]

                    # format %f x 16
                    c2w = np.array(list(map(float, ("".join(content[i + 1 : i + 5])).strip().split()))).reshape((4, 4))

                    self.poses.append(c2w)
        else:
            for i in range(self.n_img):
                c2w = np.eye(4)
                self.poses.append(c2w)


class ScanNet(BaseDataset):
    def __init__(self, cfg, args, device="cuda:0"):
        super(ScanNet, self).__init__(cfg, args, device)
        stride = cfg["stride"]
        max_frames = args.max_frames
        if max_frames < 0:
            max_frames = int(1e5)
        self.color_paths = sorted(
            glob.glob(os.path.join(self.input_folder, "color", "*.jpg")),
            key=lambda x: int(os.path.basename(x)[:-4]),
        )[:max_frames][::stride]
        self.depth_paths = sorted(
            glob.glob(os.path.join(self.input_folder, "depth", "*.png")),
            key=lambda x: int(os.path.basename(x)[:-4]),
        )[:max_frames][::stride]
        self.load_poses(os.path.join(self.input_folder, "pose"))
        self.poses = self.poses[:max_frames][::stride]

        self.n_img = len(self.color_paths)
        print("INFO: {} images got!".format(self.n_img))

    def load_poses(self, path):
        self.poses = []
        pose_paths = sorted(
            glob.glob(os.path.join(path, "*.txt")),
            key=lambda x: int(os.path.basename(x)[:-4]),
        )
        for pose_path in pose_paths:
            with open(pose_path, "r") as f:
                lines = f.readlines()
            ls = []
            for line in lines:
                l = list(map(float, line.split(" ")))
                ls.append(l)
            c2w = np.array(ls).reshape(4, 4)
            self.poses.append(c2w)


class CoFusion(BaseDataset):
    def __init__(self, cfg, args, device="cuda:0"):
        super(CoFusion, self).__init__(cfg, args, device)
        self.input_folder = os.path.join(self.input_folder)
        self.color_paths = sorted(glob.glob(os.path.join(self.input_folder, "colour", "*.png")))
        self.depth_paths = sorted(glob.glob(os.path.join(self.input_folder, "depth_noise", "*.exr")))
        stride = cfg["stride"]
        self.color_paths = self.color_paths[::stride]
        self.depth_paths = self.depth_paths[::stride]
        # Set number of images for loading poses
        self.n_img = len(self.color_paths)
        self.load_poses(os.path.join(self.input_folder, "trajectories"))

    def load_poses(self, path):
        # We tried, but cannot align the coordinate frame of cofusion to ours.
        # So here we provide identity matrix as proxy.
        # But it will not affect the calculation of ATE since camera trajectories can be aligned.
        self.poses = []
        for i in range(self.n_img):
            c2w = np.eye(4)

            self.poses.append(c2w)


class TUM_RGBD(BaseDataset):
    def __init__(self, cfg, args, device="cuda:0"):
        super(TUM_RGBD, self).__init__(cfg, args, device)
        self.color_paths, self.depth_paths, self.poses = self.loadtum(self.input_folder, frame_rate=32)
        stride = cfg["stride"]
        self.color_paths = self.color_paths[::stride]
        self.depth_paths = self.depth_paths[::stride]
        self.n_img = len(self.color_paths)

    def parse_list(self, filepath, skiprows=0):
        """read list data"""
        data = np.loadtxt(filepath, delimiter=" ", dtype=np.unicode_, skiprows=skiprows)
        return data

    def associate_frames(self, tstamp_image, tstamp_depth, tstamp_pose, max_dt=0.08):
        """pair images, depths, and poses"""
        associations = []
        for i, t in enumerate(tstamp_image):
            if tstamp_pose is None:
                j = np.argmin(np.abs(tstamp_depth - t))
                if np.abs(tstamp_depth[j] - t) < max_dt:
                    associations.append((i, j))

            else:
                j = np.argmin(np.abs(tstamp_depth - t))
                k = np.argmin(np.abs(tstamp_pose - t))

                if (np.abs(tstamp_depth[j] - t) < max_dt) and (np.abs(tstamp_pose[k] - t) < max_dt):
                    associations.append((i, j, k))

        return associations

    def loadtum(self, datapath, frame_rate=-1):
        """read video data in tum-rgbd format"""
        if os.path.isfile(os.path.join(datapath, "groundtruth.txt")):
            pose_list = os.path.join(datapath, "groundtruth.txt")
        elif os.path.isfile(os.path.join(datapath, "pose.txt")):
            pose_list = os.path.join(datapath, "pose.txt")

        image_list = os.path.join(datapath, "rgb.txt")
        depth_list = os.path.join(datapath, "depth.txt")

        image_data = self.parse_list(image_list)
        depth_data = self.parse_list(depth_list)
        pose_data = self.parse_list(pose_list, skiprows=1)
        pose_vecs = pose_data[:, 1:].astype(np.float64)

        tstamp_image = image_data[:, 0].astype(np.float64)
        tstamp_depth = depth_data[:, 0].astype(np.float64)
        tstamp_pose = pose_data[:, 0].astype(np.float64)
        associations = self.associate_frames(tstamp_image, tstamp_depth, tstamp_pose)

        indicies = [0]
        for i in range(1, len(associations)):
            t0 = tstamp_image[associations[indicies[-1]][0]]
            t1 = tstamp_image[associations[i][0]]
            if t1 - t0 > 1.0 / frame_rate:
                indicies += [i]

        images, poses, depths, intrinsics = [], [], [], []
        inv_pose = None
        for ix in indicies:
            (i, j, k) = associations[ix]
            images += [os.path.join(datapath, image_data[i, 1])]
            depths += [os.path.join(datapath, depth_data[j, 1])]
            # timestamp tx ty tz qx qy qz qw
            c2w = self.pose_matrix_from_quaternion(pose_vecs[k])
            if inv_pose is None:
                inv_pose = np.linalg.inv(c2w)
                c2w = np.eye(4)
            else:
                c2w = inv_pose @ c2w

            poses += [c2w]

        return images, depths, poses

    def pose_matrix_from_quaternion(self, pvec):
        """convert 4x4 pose matrix to (t, q)"""
        from scipy.spatial.transform import Rotation

        pose = np.eye(4)
        pose[:3, :3] = Rotation.from_quat(pvec[3:]).as_matrix()
        pose[:3, 3] = pvec[:3]
        return pose


class ETH3D(BaseDataset):
    def __init__(self, cfg, args, device="cuda:0"):
        super(ETH3D, self).__init__(cfg, args, device)
        stride = cfg["stride"]
        (
            self.color_paths,
            self.depth_paths,
            self.poses,
            self.image_timestamps,
        ) = self.loadtum(self.input_folder, frame_rate=-1)

        self.color_paths = self.color_paths[::stride]
        self.depth_paths = self.depth_paths[::stride]
        self.poses = None if self.poses is None else self.poses[::stride]
        self.image_timestamps = self.image_timestamps[::stride]

        self.n_img = len(self.color_paths)

    def parse_list(self, filepath, skiprows=0):
        """read list data"""
        data = np.loadtxt(filepath, delimiter=" ", dtype=np.unicode_, skiprows=skiprows)
        return data

    def associate_frames(self, tstamp_image, tstamp_depth, tstamp_pose, max_dt=0.08):
        """pair images, depths, and poses"""
        associations = []
        for i, t in enumerate(tstamp_image):
            if tstamp_pose is None:
                j = np.argmin(np.abs(tstamp_depth - t))
                # we need all images for benchmark, no max_dt checking here
                # if (np.abs(tstamp_depth[j] - t) < max_dt):
                associations.append((i, j))

            else:
                j = np.argmin(np.abs(tstamp_depth - t))
                k = np.argmin(np.abs(tstamp_pose - t))

                if (np.abs(tstamp_depth[j] - t) < max_dt) and (np.abs(tstamp_pose[k] - t) < max_dt):
                    associations.append((i, j, k))

        return associations

    def loadtum(self, datapath, frame_rate=-1):
        """read video data in tum-rgbd format"""
        if os.path.isfile(os.path.join(datapath, "groundtruth.txt")):
            pose_list = os.path.join(datapath, "groundtruth.txt")
        elif os.path.isfile(os.path.join(datapath, "pose.txt")):
            pose_list = os.path.join(datapath, "pose.txt")
        else:
            pose_list = None

        image_list = os.path.join(datapath, "rgb.txt")
        depth_list = os.path.join(datapath, "depth.txt")

        image_data = self.parse_list(image_list)
        depth_data = self.parse_list(depth_list)
        tstamp_image = image_data[:, 0].astype(np.float64)
        tstamp_depth = depth_data[:, 0].astype(np.float64)

        if pose_list is not None:
            pose_data = self.parse_list(pose_list, skiprows=1)
            pose_vecs = pose_data[:, 1:].astype(np.float64)

            tstamp_pose = pose_data[:, 0].astype(np.float64)
        else:
            tstamp_pose = None
            pose_vecs = None

        associations = self.associate_frames(tstamp_image, tstamp_depth, tstamp_pose)

        images, poses, depths, timestamps = [], [], [], tstamp_image
        if pose_list is not None:
            inv_pose = None
            for ix in range(len(associations)):
                (i, j, k) = associations[ix]
                images += [os.path.join(datapath, image_data[i, 1])]
                depths += [os.path.join(datapath, depth_data[j, 1])]
                # timestamp tx ty tz qx qy qz qw
                c2w = self.pose_matrix_from_quaternion(pose_vecs[k])
                if inv_pose is None:
                    inv_pose = np.linalg.inv(c2w)
                    c2w = np.eye(4)
                else:
                    c2w = inv_pose @ c2w

                poses += [c2w]
        else:
            assert len(associations) == len(
                tstamp_image
            ), "Not all images are loaded. While benchmark need all images' pose!"
            print("\nDataset: no gt pose avaliable, {} images found\n".format(len(tstamp_image)))
            for ix in range(len(associations)):
                (i, j) = associations[ix]
                images += [os.path.join(datapath, image_data[i, 1])]
                depths += [os.path.join(datapath, depth_data[j, 1])]

            poses = None

        return images, depths, poses, timestamps

    def pose_matrix_from_quaternion(self, pvec):
        """convert 4x4 pose matrix to (t, q)"""
        from scipy.spatial.transform import Rotation

        pose = np.eye(4)
        pose[:3, :3] = Rotation.from_quat(pvec[3:]).as_matrix()
        pose[:3, 3] = pvec[:3]
        return pose


class EuRoC(BaseDataset):
    def __init__(self, cfg, args, device="cuda:0"):
        super(EuRoC, self).__init__(cfg, args, device)
        stride = cfg["stride"]
        self.color_paths, self.right_color_paths, self.poses = self.loadtum(self.input_folder, frame_rate=-1)
        self.color_paths = self.color_paths[::stride]
        self.right_color_paths = self.right_color_paths[::stride]
        self.poses = None if self.poses is None else self.poses[::stride]

        self.n_img = len(self.color_paths)

        K_l = np.array([458.654, 0.0, 367.215, 0.0, 457.296, 248.375, 0.0, 0.0, 1.0]).reshape(3, 3)
        d_l = np.array([-0.28340811, 0.07395907, 0.00019359, 1.76187114e-05, 0.0])
        R_l = np.array(
            [
                0.999966347530033,
                -0.001422739138722922,
                0.008079580483432283,
                0.001365741834644127,
                0.9999741760894847,
                0.007055629199258132,
                -0.008089410156878961,
                -0.007044357138835809,
                0.9999424675829176,
            ]
        ).reshape(3, 3)

        P_l = np.array(
            [
                435.2046959714599,
                0,
                367.4517211914062,
                0,
                0,
                435.2046959714599,
                252.2008514404297,
                0,
                0,
                0,
                1,
                0,
            ]
        ).reshape(3, 4)
        map_l = cv2.initUndistortRectifyMap(K_l, d_l, R_l, P_l[:3, :3], (752, 480), cv2.CV_32F)

        K_r = np.array([457.587, 0.0, 379.999, 0.0, 456.134, 255.238, 0.0, 0.0, 1]).reshape(3, 3)
        d_r = np.array([-0.28368365, 0.07451284, -0.00010473, -3.555907e-05, 0.0]).reshape(5)
        R_r = np.array(
            [
                0.9999633526194376,
                -0.003625811871560086,
                0.007755443660172947,
                0.003680398547259526,
                0.9999684752771629,
                -0.007035845251224894,
                -0.007729688520722713,
                0.007064130529506649,
                0.999945173484644,
            ]
        ).reshape(3, 3)

        P_r = np.array(
            [
                435.2046959714599,
                0,
                367.4517211914062,
                -47.90639384423901,
                0,
                435.2046959714599,
                252.2008514404297,
                0,
                0,
                0,
                1,
                0,
            ]
        ).reshape(3, 4)
        map_r = cv2.initUndistortRectifyMap(K_r, d_r, R_r, P_r[:3, :3], (752, 480), cv2.CV_32F)

        self.map_l = map_l
        self.map_r = map_r

    def load_left_image(self, path):
        img = cv2.remap(
            cv2.imread(path),
            self.map_l[0],
            self.map_l[1],
            interpolation=cv2.INTER_LINEAR,
        )

        return img

    def load_right_image(self, path):
        img = cv2.remap(
            cv2.imread(path),
            self.map_r[0],
            self.map_r[1],
            interpolation=cv2.INTER_LINEAR,
        )

        return img

    def __getitem__(self, index):
        color_path = self.color_paths[index]
        color_data = self.load_left_image(color_path)

        H_out_with_edge, W_out_with_edge = (
            self.H_out + self.H_edge * 2,
            self.W_out + self.W_edge * 2,
        )

        color_data = cv2.resize(color_data, (W_out_with_edge, H_out_with_edge))
        color_data = (
            torch.from_numpy(color_data).float().permute(2, 0, 1)[[2, 1, 0], :, :] / 255.0
        )  # bgr -> rgb, [0, 1]
        color_data = color_data.unsqueeze(dim=0)  # [1, 3, h, w]

        if self.stereo:
            right_color_path = self.right_color_paths[index]
            right_color_data = self.load_right_image(right_color_path)
            right_color_data = cv2.resize(right_color_data, (W_out_with_edge, H_out_with_edge))
            right_color_data = (
                torch.from_numpy(right_color_data).float().permute(2, 0, 1)[[2, 1, 0], :, :] / 255.0
            )  # bgr -> rgb, [0, 1]
            right_color_data = right_color_data.unsqueeze(dim=0)  # [1, 3, h, w]
            color_data = torch.cat([color_data, right_color_data], dim=0)

        depth_data = None
        intrinsic = torch.as_tensor([self.fx, self.fy, self.cx, self.cy]).float()
        intrinsic[0] *= W_out_with_edge / self.W
        intrinsic[1] *= H_out_with_edge / self.H
        intrinsic[2] *= W_out_with_edge / self.W
        intrinsic[3] *= H_out_with_edge / self.H

        # crop image edge, there are invalid value on the edge of the color image
        if self.W_edge > 0:
            edge = self.W_edge
            color_data = color_data[:, :, :, edge:-edge]
            intrinsic[2] -= edge

        if self.H_edge > 0:
            edge = self.H_edge
            color_data = color_data[:, :, edge:-edge, :]
            intrinsic[3] -= edge

        if self.poses is not None:
            pose = torch.from_numpy(self.poses[index]).float()
        else:
            pose = None

        return index, color_data, depth_data, intrinsic, pose

    def parse_list(self, filepath, skiprows=0):
        """read list data"""
        data = np.loadtxt(filepath, delimiter=" ", dtype=np.unicode_, skiprows=skiprows)
        return data

    def associate_frames(self, tstamp_image, tstamp_depth, tstamp_pose, max_dt=0.08):
        """pair images, depths, and poses"""
        associations = []
        for i, t in enumerate(tstamp_image):
            if tstamp_pose is None:
                j = np.argmin(np.abs(tstamp_depth - t))
                if np.abs(tstamp_depth[j] - t) < max_dt:
                    associations.append((i, j))

            if tstamp_depth is None:
                k = np.argmin(np.abs(tstamp_pose - t))
                if np.abs(tstamp_pose[k] - t) < max_dt:
                    associations.append((i, k))

            else:
                j = np.argmin(np.abs(tstamp_depth - t))
                k = np.argmin(np.abs(tstamp_pose - t))

                if (np.abs(tstamp_depth[j] - t) < max_dt) and (np.abs(tstamp_pose[k] - t) < max_dt):
                    associations.append((i, j, k))

        return associations

    def loadtum(self, datapath, frame_rate=-1):
        """read video data in tum-rgbd format"""
        # download from: https://github.com/princeton-vl/DROID-SLAM/tree/main/data/euroc_groundtruth
        scene_name = datapath.split("/")[-1]
        if os.path.isfile(os.path.join(datapath, f"{scene_name}.txt")):
            pose_list = os.path.join(datapath, f"{scene_name}.txt")
        else:
            raise ValueError(f"EuRoC_DATA_ROOT/{scene_name}/{scene_name}.txt doesn't exist!")

        pose_data = self.parse_list(pose_list, skiprows=1)
        pose_vecs = pose_data[:, 1:].astype(np.float64)

        image_list = sorted(glob.glob(os.path.join(datapath, "mav0/cam0/data/*.png")))
        right_image_list = [x.replace("cam0", "cam1") for x in image_list]
        tstamp_image = [float(img.split("/")[-1][:-4]) for img in image_list]
        tstamp_depth = None
        tstamp_pose = pose_data[:, 0].astype(np.float64)

        associations = self.associate_frames(tstamp_image, tstamp_depth, tstamp_pose)

        images, poses, right_images, intrinsics = [], [], [], []
        inv_pose = None
        for ix in range(len(associations)):
            (i, k) = associations[ix]
            images += [image_list[i]]
            right_images += [right_image_list[i]]
            # timestamp tx ty tz qx qy qz qw
            c2w = self.pose_matrix_from_quaternion(pose_vecs[k])
            if inv_pose is None:
                inv_pose = np.linalg.inv(c2w)
                c2w = np.eye(4)
            else:
                c2w = inv_pose @ c2w

            poses += [c2w]

        return images, right_images, poses

    def pose_matrix_from_quaternion(self, pvec):
        """convert 4x4 pose matrix to (t, q)"""
        from scipy.spatial.transform import Rotation

        pose = np.eye(4)
        pose[:3, :3] = Rotation.from_quat(pvec[3:]).as_matrix()
        pose[:3, 3] = pvec[:3]
        return pose


dataset_dict = {
    "folder": ImageFolder,
    "replica": Replica,
    "scannet": ScanNet,
    "cofusion": CoFusion,
    "azure": Azure,
    "tumrgbd": TUM_RGBD,
    "eth3d": ETH3D,
    "euroc": EuRoC,
    "tartanair": TartanAir,
}<|MERGE_RESOLUTION|>--- conflicted
+++ resolved
@@ -85,7 +85,7 @@
     def __init__(self, cfg, device="cuda:0"):
         super(BaseDataset, self).__init__()
         self.name = cfg.data.dataset
-        self.stereo = cfg.slam.mode == "stereo"
+        self.stereo = cfg.mode == "stereo"
         self.device = device
         self.png_depth_scale = cfg.data.cam.png_depth_scale
         self.n_img = -1
@@ -191,27 +191,11 @@
         stride = cfg["stride"]
         # Get either jpg or png files
         input_images = os.path.join(self.input_folder, "images", "*.jpg")
-<<<<<<< HEAD
-=======
-        input_depths = os.path.join(self.input_folder, "depthany-vitl-indoor", "*.npy")
->>>>>>> e84d9d26
         self.color_paths = sorted(glob.glob(input_images))
-        self.depth_paths = sorted(glob.glob(input_depths))
         # Look for alternative image extensions
         if len(self.color_paths) == 0:
             input_images = os.path.join(self.input_folder, "images", "*.png")
             self.color_paths = sorted(glob.glob(input_images))
-<<<<<<< HEAD
-=======
-
-        if len(self.depth_paths) == 0:
-            self.depth_paths = None
-        else:
-            assert len(self.depth_paths) == len(
-                self.color_paths
-            ), "Number of depth maps does not match number of images"
-            self.depth_paths = self.depth_paths[::stride]
->>>>>>> e84d9d26
         self.color_paths = self.color_paths[::stride]
 
         depth_paths = os.path.join(self.input_folder, "zoed-nk", "*.npy")
@@ -229,12 +213,12 @@
 class Replica(BaseDataset):
     def __init__(self, cfg, device="cuda:0"):
         super(Replica, self).__init__(cfg, device)
-        stride = cfg.slam.stride
+        stride = cfg.stride
         self.color_paths = sorted(glob.glob(os.path.join(self.input_folder, "results/frame*.jpg")))
         # Set number of images for loading poses
         self.n_img = len(self.color_paths)
         # For Pseudo RGBD, we use monocular depth predictions in another folder
-        if cfg.slam.mode == "prgbd":
+        if cfg.mode == "prgbd":
             self.depth_paths = sorted(
                 # glob.glob(os.path.join(self.input_folder, "zoed_nk/frame*.npy"))
                 glob.glob(os.path.join(self.input_folder, "depthany-vitl-indoor/frame*.npy"))
@@ -272,26 +256,15 @@
 class TartanAir(BaseDataset):
     def __init__(self, cfg, device="cuda:0"):
         super(TartanAir, self).__init__(cfg, device)
-        stride = cfg.slam.stride
+        stride = cfg.stride
         self.color_paths = sorted(glob.glob(os.path.join(self.input_folder, "image_left/*.png")))
         # Set number of images for loading poses
         self.n_img = len(self.color_paths)
-<<<<<<< HEAD
-=======
-        #print("found {} images".format(self.n_img))
->>>>>>> e84d9d26
         # For Pseudo RGBD, we use monocular depth predictions in another folder
-        if cfg.slam.mode == "prgbd":
+        if cfg.mode == "prgbd":
             self.depth_paths = sorted(
-<<<<<<< HEAD
                 glob.glob(os.path.join(self.input_folder, "zoed_nk_left/*.npy"))
                 # glob.glob(os.path.join(self.input_folder, "depthany-vitl-outdoor_left/*.npy"))
-=======
-                glob.glob(os.path.join(self.input_folder, "zoed_nk_left/*.npy")) # Use ZoeDepth predictions
-                # glob.glob(
-                #     os.path.join(self.input_folder, "depthany-vitl-outdoor_left/*.npy")
-                # )  # Use DepthAnything predictions
->>>>>>> e84d9d26
             )
             assert (
                 len(self.depth_paths) == self.n_img
