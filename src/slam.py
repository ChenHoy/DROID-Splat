import os
import ipdb
from colorama import Fore, Style
from collections import OrderedDict
from tqdm import tqdm
from time import gmtime, strftime, time, sleep

import cv2
import open3d as o3d
import numpy as np
import torch
import torch.nn as nn
import torch.multiprocessing as mp
from lietorch import SE3

from .droid_net import DroidNet
from .frontend import Frontend
from .backend import Backend
from .depth_video import DepthVideo
from .motion_filter import MotionFilter
from .multiview_filter import MultiviewFilter
from .visualization import droid_visualization, depth2rgb
from .trajectory_filler import PoseTrajectoryFiller
<<<<<<< HEAD

from .render import Renderer
from .monogs_mapping import GaussianMapper as MonogsGaussianMapper
=======
from .InstantNeuS import InstantNeuS
from .gaussian_mapping import GaussianMapper
>>>>>>> 695e4613


class Tracker(nn.Module):
    def __init__(self, cfg, args, slam):
        super(Tracker, self).__init__()
        self.args = args
        self.cfg = cfg
        self.device = args.device
        self.net = slam.net
        self.video = slam.video
        self.verbose = slam.verbose

        # filter incoming frames so that there is enough motion
        self.frontend_window = cfg["tracking"]["frontend"]["window"]
        filter_thresh = cfg["tracking"]["motion_filter"]["thresh"]
        self.motion_filter = MotionFilter(self.net, self.video, thresh=filter_thresh, device=self.device)

        # frontend process
        self.frontend = Frontend(self.net, self.video, self.args, self.cfg)

    def forward(self, timestamp, image, depth, intrinsic, gt_pose=None):
        with torch.no_grad():
            ### check there is enough motion
            self.motion_filter.track(timestamp, image, depth, intrinsic, gt_pose=gt_pose)

            # local bundle adjustment
            self.frontend()


class BundleAdjustment(nn.Module):
    def __init__(self, cfg, args, slam):
        super(BundleAdjustment, self).__init__()
        self.args = args
        self.cfg = cfg
        self.device = args.device
        self.net = slam.net
        self.video = slam.video
        self.verbose = slam.verbose
        self.frontend_window = cfg["tracking"]["frontend"]["window"]
        self.last_t = -1
        self.ba_counter = -1

        # backend process
        self.backend = Backend(self.net, self.video, self.args, self.cfg)

    def info(self, msg):
        print(Fore.GREEN)
        print(msg)
        print(Style.RESET_ALL)

    def forward(self):
        cur_t = self.video.counter.value
        t = cur_t

        if cur_t > self.frontend_window:
            t_start = 0
            now = f'{strftime("%Y-%m-%d %H:%M:%S", gmtime())} - Full BA'
            msg = f"\n\n {now} : [{t_start}, {t}]; Current Keyframe is {cur_t}, last is {self.last_t}."

            self.backend.dense_ba(t_start=t_start, t_end=t, steps=6, motion_only=False)
            self.info(msg + "\n")

            self.last_t = cur_t


class SLAM:
    def __init__(self, args, cfg):
        super(SLAM, self).__init__()
        self.args = args
        self.cfg = cfg
        self.device = args.device
        self.verbose = cfg["verbose"]
        self.mode = cfg["mode"]
        self.only_tracking = cfg["only_tracking"]
        self.make_video = args.make_video

        if args.output is None:
            self.output = cfg["data"]["output"]
        else:
            self.output = args.output
        os.makedirs(self.output, exist_ok=True)
        os.makedirs(f"{self.output}/logs/", exist_ok=True)

        self.update_cam(cfg)
        self.load_bound(cfg)

<<<<<<< HEAD
=======

>>>>>>> 695e4613
        self.net = DroidNet()

        self.load_pretrained(cfg["tracking"]["pretrained"])
        self.net.to(self.device).eval()
        self.net.share_memory()
<<<<<<< HEAD

        self.renderer = Renderer(cfg, args, self)
=======
>>>>>>> 695e4613

        self.num_running_thread = torch.zeros((1)).int()
        self.num_running_thread.share_memory_()
        self.all_trigered = torch.zeros((1)).int()
        self.all_trigered.share_memory_()
        self.tracking_finished = torch.zeros((1)).int()
        self.tracking_finished.share_memory_()
        self.gaussian_mapping_finished = torch.zeros((1)).int()
        self.gaussian_mapping_finished.share_memory_()
        self.optimizing_finished = torch.zeros((1)).int()
        self.optimizing_finished.share_memory_()
        self.visualizing_finished = torch.zeros((1)).int()
        self.visualizing_finished.share_memory_()

        self.hang_on = torch.zeros((1)).int()
        self.hang_on.share_memory_()

        self.reload_map = torch.zeros((1)).int()
        self.reload_map.share_memory_()

        # store images, depth, poses, intrinsics (shared between process)
        self.video = DepthVideo(cfg, args)

        self.tracker = Tracker(cfg, args, self)
        self.ba = BundleAdjustment(cfg, args, self)

        self.multiview_filter = MultiviewFilter(cfg, args, self)

        # post processor - fill in poses for non-keyframes
<<<<<<< HEAD
        self.traj_filler = PoseTrajectoryFiller(net=self.net, video=self.video, device=self.device)

        self.mapping_queue = mp.Queue()
        self.gaussian_mapper = MonogsGaussianMapper(cfg, args, self, mapping_queue=self.mapping_queue)
=======
        self.traj_filler = PoseTrajectoryFiller(
            net=self.net, video=self.video, device=self.device
        )

        # Stream the images into the main thread
        self.input_pipe = mp.Queue()

        self.gaussian_mapper = GaussianMapper(cfg, args, self)
>>>>>>> 695e4613

        # Stream the images into the main thread
        self.input_pipe = mp.Queue()
        self.visualization_queue = mp.Queue()

    def update_cam(self, cfg):
        """
        Update the camera intrinsics according to the pre-processing config,
        such as resize or edge crop
        """
        # resize the input images to crop_size(variable name used in lietorch)
        H, W = float(cfg["cam"]["H"]), float(cfg["cam"]["W"])
        fx, fy = cfg["cam"]["fx"], cfg["cam"]["fy"]
        cx, cy = cfg["cam"]["cx"], cfg["cam"]["cy"]

        h_edge, w_edge = cfg["cam"]["H_edge"], cfg["cam"]["W_edge"]
        H_out, W_out = cfg["cam"]["H_out"], cfg["cam"]["W_out"]

        self.fx = fx * (W_out + w_edge * 2) / W
        self.fy = fy * (H_out + h_edge * 2) / H
        self.cx = cx * (W_out + w_edge * 2) / W
        self.cy = cy * (H_out + h_edge * 2) / H
        self.H, self.W = H_out, W_out

        self.cx = self.cx - w_edge
        self.cy = self.cy - h_edge

    def load_bound(self, cfg):
        """
        Pass the scene bound parameters to different decoders and self.
        Args:
            cfg:                        (dict), parsed config dict

        """
        # scale the bound if there is a global scaling factor
        self.bound = torch.from_numpy(np.array(cfg["mapping"]["bound"])).float()

    def load_pretrained(self, pretrained):
        print(f"INFO: load pretrained checkpiont from {pretrained}!")

        state_dict = OrderedDict([(k.replace("module.", ""), v) for (k, v) in torch.load(pretrained).items()])

        state_dict["update.weight.2.weight"] = state_dict["update.weight.2.weight"][:2]
        state_dict["update.weight.2.bias"] = state_dict["update.weight.2.bias"][:2]
        state_dict["update.delta.2.weight"] = state_dict["update.delta.2.weight"][:2]
        state_dict["update.delta.2.bias"] = state_dict["update.delta.2.bias"][:2]

        self.net.load_state_dict(state_dict)

    def tracking(self, rank, stream, input_queue=mp.Queue):
        print("Tracking Triggered!")
        self.all_trigered += 1
        # Wait up for other threads to start
        while self.all_trigered < self.num_running_thread:
            pass
        for frame in tqdm(stream):
            timestamp, image, depth, intrinsic, gt_pose = frame
            if self.mode not in ["rgbd", "prgbd"]:
                depth = None
            # Transmit the incoming stream to another visualization thread
            input_queue.put(image)
            input_queue.put(depth)

            self.tracker(timestamp, image, depth, intrinsic, gt_pose)

<<<<<<< HEAD
            # if mapping_queue is not None and (timestamp == 0 or (timestamp) % 10 == 0):
            #     mapping_queue.put(frame)
=======
>>>>>>> 695e4613

            # predict mesh every 50 frames for video making
            if timestamp % 50 == 0 and timestamp > 0 and self.make_video:
                self.hang_on[:] = 1
            while self.hang_on > 0:
                sleep(1.0)


        self.tracking_finished += 1
        print("Tracking Done!")

    def optimizing(self, rank, dont_run=False):
        print("Full Bundle Adjustment Triggered!")
        self.all_trigered += 1
        while self.tracking_finished < 1 and not dont_run:
            while self.hang_on > 0 and self.make_video:
                sleep(1.0)
            self.ba()
            sleep(2.0)  # Let multiprocessing cool down a little bit

        if not dont_run:
            self.ba()
        self.optimizing_finished += 1

        print("Full Bundle Adjustment Done!")

    def multiview_filtering(self, rank, dont_run=False):
        print("Multiview Filtering Triggered!")
        self.all_trigered += 1
        while (self.tracking_finished < 1 or self.optimizing_finished < 1) and not dont_run:
            while self.hang_on > 0 and self.make_video:
                sleep(1.0)
            self.multiview_filter()

        print("Multiview Filtering Done!")

    def gaussian_mapping(self, rank, dont_run=False):
        print("Gaussian Mapping Triggered!")
        self.all_trigered += 1
        while self.tracking_finished < 1 and not dont_run:
            while self.hang_on > 0 and self.make_video:
                sleep(1.0)
            self.gaussian_mapper()
        finished = False
        if not dont_run:
            while not finished:
                finished = self.gaussian_mapper(the_end=True)

        self.gaussian_mapping_finished += 1
        print("Gaussian Mapping Done!")
<<<<<<< HEAD

=======
    
>>>>>>> 695e4613
    def visualizing(self, rank, dont_run=False):
        print("Visualization triggered!")
        self.all_trigered += 1
        while (self.tracking_finished < 1 or self.optimizing_finished < 1) and (not dont_run):
            droid_visualization(self.video, device=self.device, save_root=self.output)

        self.visualizing_finished += 1
        print("Visualization Done!")

    def show_stream(self, rank, input_queue: mp.Queue) -> None:
        print("OpenCV Image stream triggered!")
        self.all_trigered += 1
        while self.tracking_finished < 1 or self.optimizing_finished < 1:
            if not input_queue.empty():
                try:
                    rgb = input_queue.get()
                    depth = input_queue.get()

                    rgb_image = rgb[0, [2, 1, 0], ...].permute(1, 2, 0).clone().cpu()
                    cv2.imshow("RGB", rgb_image.numpy())
                    if self.mode in ["rgbd", "prgbd"] and depth is not None:
                        # Create normalized depth map with intensity plot
                        depth_image = depth2rgb(depth.clone().cpu())[0]
                        # Convert to BGR for cv2
                        cv2.imshow("depth", depth_image[..., ::-1])
                    cv2.waitKey(1)
                except Exception as e:
                    print(e)
                    print("Continuing...")
                    pass

    def terminate(self, rank, stream=None):
        """fill poses for non-keyframe images and evaluate"""

        while self.optimizing_finished < 1:
            if self.num_running_thread == 1 and self.tracking_finished > 0:
                break

        os.makedirs(os.path.join(self.output, "checkpoints/"), exist_ok=True)
        torch.save(
            {
                "tracking_net": self.net.state_dict(),
                "keyframe_timestamps": self.video.timestamp,
            },
            os.path.join(self.output, "checkpoints/go.ckpt"),
        )

        do_evaluation = True
        if do_evaluation:
            from evo.core.trajectory import PoseTrajectory3D
            import evo.main_ape as main_ape
            from evo.core.metrics import PoseRelation
            from evo.core.trajectory import PosePath3D
            import numpy as np

            print("#" * 20 + f" Results for {stream.input_folder} ...")

            timestamps = [i for i in range(len(stream))]
            camera_trajectory = self.traj_filler(stream)  # w2cs
            w2w = SE3(self.video.pose_compensate[0].clone().unsqueeze(dim=0)).to(camera_trajectory.device)
            camera_trajectory = w2w * camera_trajectory.inv()
            traj_est = camera_trajectory.data.cpu().numpy()
            estimate_c2w_list = camera_trajectory.matrix().data.cpu()

            out_path = os.path.join(self.output, "checkpoints/est_poses.npy")
            np.save(out_path, estimate_c2w_list.numpy())  # c2ws

            traj_ref = []
            traj_est_select = []
            if stream.poses is None:  # for eth3d submission
                if stream.image_timestamps is not None:
                    submission_txt = os.path.join(self.output, "submission.txt")
                    with open(submission_txt, "w") as fp:
                        for tm, pos in zip(stream.image_timestamps, traj_est.tolist()):
                            str = f"{tm:.9f}"
                            for ps in pos:  # timestamp tx ty tz qx qy qz qw
                                str += f" {ps:.14f}"
                            fp.write(str + "\n")
                    print("Poses are save to {}!".format(submission_txt))

                print("Terminate: no GT poses found!")
                trans_init = None
                gt_c2w_list = None
            else:
                for i in range(len(stream.poses)):
                    val = stream.poses[i].sum()
                    if np.isnan(val) or np.isinf(val):
                        print(f"Nan or Inf found in gt poses, skipping {i}th pose!")
                        continue
                    traj_est_select.append(traj_est[i])
                    traj_ref.append(stream.poses[i])

                traj_est = np.stack(traj_est_select, axis=0)
                gt_c2w_list = torch.from_numpy(np.stack(traj_ref, axis=0))

                traj_est = PoseTrajectory3D(
                    positions_xyz=traj_est[:, :3],
                    orientations_quat_wxyz=traj_est[:, 3:],
                    timestamps=np.array(timestamps),
                )

                traj_ref = PosePath3D(poses_se3=traj_ref)

                result = main_ape.ape(
                    traj_ref,
                    traj_est,
                    est_name="traj",
                    pose_relation=PoseRelation.translation_part,
                    align=True,
                    correct_scale=True,
                )

                out_path = os.path.join(self.output, "metrics_traj.txt")
                with open(out_path, "a") as fp:
                    fp.write(result.pretty_str())
                trans_init = result.np_arrays["alignment_transformation_sim3"]


        print("Terminate: Done!")

    def run(self, stream):
        processes = [
            # NOTE The OpenCV thread always needs to be 0 to work somehow
            mp.Process(target=self.show_stream, args=(0, self.input_pipe)),
            mp.Process(target=self.tracking, args=(1, stream, self.input_pipe)),
            mp.Process(target=self.optimizing, args=(2, False)),
            mp.Process(target=self.multiview_filtering, args=(3, False)),
            mp.Process(target=self.visualizing, args=(4, True)),
<<<<<<< HEAD
            mp.Process(target=self.gaussian_mapping, args=(5, False)),
=======
            mp.Process(target=self.gaussian_mapping, args=(7, False)),
>>>>>>> 695e4613
        ]

        self.num_running_thread[0] += len(processes)
        for p in processes:
            p.start()

        # This will not be hit until all threads are finished
        for p in processes:
            p.join()<|MERGE_RESOLUTION|>--- conflicted
+++ resolved
@@ -21,14 +21,7 @@
 from .multiview_filter import MultiviewFilter
 from .visualization import droid_visualization, depth2rgb
 from .trajectory_filler import PoseTrajectoryFiller
-<<<<<<< HEAD
-
-from .render import Renderer
-from .monogs_mapping import GaussianMapper as MonogsGaussianMapper
-=======
-from .InstantNeuS import InstantNeuS
 from .gaussian_mapping import GaussianMapper
->>>>>>> 695e4613
 
 
 class Tracker(nn.Module):
@@ -115,20 +108,13 @@
         self.update_cam(cfg)
         self.load_bound(cfg)
 
-<<<<<<< HEAD
-=======
-
->>>>>>> 695e4613
         self.net = DroidNet()
 
         self.load_pretrained(cfg["tracking"]["pretrained"])
         self.net.to(self.device).eval()
         self.net.share_memory()
-<<<<<<< HEAD
 
         self.renderer = Renderer(cfg, args, self)
-=======
->>>>>>> 695e4613
 
         self.num_running_thread = torch.zeros((1)).int()
         self.num_running_thread.share_memory_()
@@ -158,25 +144,13 @@
         self.multiview_filter = MultiviewFilter(cfg, args, self)
 
         # post processor - fill in poses for non-keyframes
-<<<<<<< HEAD
         self.traj_filler = PoseTrajectoryFiller(net=self.net, video=self.video, device=self.device)
 
         self.mapping_queue = mp.Queue()
-        self.gaussian_mapper = MonogsGaussianMapper(cfg, args, self, mapping_queue=self.mapping_queue)
-=======
-        self.traj_filler = PoseTrajectoryFiller(
-            net=self.net, video=self.video, device=self.device
-        )
+        self.gaussian_mapper = GaussianMapper(cfg, args, self, mapping_queue=self.mapping_queue)
 
         # Stream the images into the main thread
         self.input_pipe = mp.Queue()
-
-        self.gaussian_mapper = GaussianMapper(cfg, args, self)
->>>>>>> 695e4613
-
-        # Stream the images into the main thread
-        self.input_pipe = mp.Queue()
-        self.visualization_queue = mp.Queue()
 
     def update_cam(self, cfg):
         """
@@ -238,18 +212,10 @@
 
             self.tracker(timestamp, image, depth, intrinsic, gt_pose)
 
-<<<<<<< HEAD
-            # if mapping_queue is not None and (timestamp == 0 or (timestamp) % 10 == 0):
-            #     mapping_queue.put(frame)
-=======
->>>>>>> 695e4613
-
-            # predict mesh every 50 frames for video making
             if timestamp % 50 == 0 and timestamp > 0 and self.make_video:
                 self.hang_on[:] = 1
             while self.hang_on > 0:
                 sleep(1.0)
-
 
         self.tracking_finished += 1
         print("Tracking Done!")
@@ -293,11 +259,7 @@
 
         self.gaussian_mapping_finished += 1
         print("Gaussian Mapping Done!")
-<<<<<<< HEAD
-
-=======
-    
->>>>>>> 695e4613
+
     def visualizing(self, rank, dont_run=False):
         print("Visualization triggered!")
         self.all_trigered += 1
@@ -415,7 +377,6 @@
                     fp.write(result.pretty_str())
                 trans_init = result.np_arrays["alignment_transformation_sim3"]
 
-
         print("Terminate: Done!")
 
     def run(self, stream):
@@ -426,11 +387,7 @@
             mp.Process(target=self.optimizing, args=(2, False)),
             mp.Process(target=self.multiview_filtering, args=(3, False)),
             mp.Process(target=self.visualizing, args=(4, True)),
-<<<<<<< HEAD
             mp.Process(target=self.gaussian_mapping, args=(5, False)),
-=======
-            mp.Process(target=self.gaussian_mapping, args=(7, False)),
->>>>>>> 695e4613
         ]
 
         self.num_running_thread[0] += len(processes)
