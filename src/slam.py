--- conflicted
+++ resolved
@@ -37,11 +37,7 @@
 )
 from .gaussian_splatting.utils.graphics_utils import getProjectionMatrix2, focal2fov
 from .gaussian_splatting.gui import gui_utils, slam_gui
-<<<<<<< HEAD
-from .utils.multiprocessing_utils import clone_obj
-=======
 from .utils import clone_obj
->>>>>>> 8d562b02
 
 
 class SLAM:
@@ -425,29 +421,6 @@
 
         #### ------------------- ####
         ### Trajectory evaluation ###
-<<<<<<< HEAD
-        ## Trajectory filler
-        timestamps = [i for i in range(len(stream))]
-        camera_trajectory = self.traj_filler(stream)  # w2cs
-        # This does nothing: w2w is just unit pose
-        # w2w = SE3(self.video.poses_clean[0].clone().unsqueeze(dim=0)).to(camera_trajectory.device)
-        camera_trajectory = camera_trajectory.inv()  # c2ws
-        traj_est = camera_trajectory.data.cpu().numpy()  # 7x1 Lie algebra
-        estimate_c2w_list = camera_trajectory.matrix().data.cpu()  # 4x4 homogenous matrix
-
-        # Set keyframes_only to True to compute the APE and plots on keyframes only.
-        monocular = self.cfg.mode == "mono"
-        result_ate = eval_ate(
-            self.video,
-            kf_ids=list(range(len(self.video.images))),
-            save_dir=eval_path,
-            iterations=-1,
-            final=True,
-            monocular=monocular,
-            keyframes_only=True,
-            camera_trajectory=camera_trajectory,
-            stream=stream,
-=======
         #### ------------------- ####
         # If we dont optimize the scales of our prior, we should also not use scale_adjustment!
         if self.cfg.mode == "prgbd" and self.video.optimize_scales:
@@ -507,7 +480,6 @@
         all_eval_path = os.path.join(eval_path, "odometry", "all")
         all_result_ate = eval_ate(
             est_c2w_all_lie, gt_c2w_all_lie, tstamps, save_dir=all_eval_path, monocular=monocular
->>>>>>> 8d562b02
         )
         self.info("(All) ATE: {}".format(all_result_ate))
         all_trajectory_df = pd.DataFrame([all_result_ate])
