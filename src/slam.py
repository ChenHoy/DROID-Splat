--- conflicted
+++ resolved
@@ -331,7 +331,6 @@
         self.gaussian_mapping_finished += 1
         print("Gaussian Mapping Done!")
 
-<<<<<<< HEAD
         ### -------------- to be moved in termination thread -------------------
         print("Initialize evaluation")
 
@@ -404,8 +403,6 @@
         self.gaussian_visualizing_finished += 1
         print("Gaussian Visualization done!")
 
-=======
->>>>>>> 5e0a3c85
     def meshing(self, rank, dont_run=False):
         print("Meshing Triggered!")
         self.all_trigered += 1
@@ -580,12 +577,8 @@
             #### These are for visual quality only and generating a map of indoor rooms afterwards
             mp.Process(target=self.mapping, args=(5, True)),
             mp.Process(target=self.meshing, args=(6, True)),
-<<<<<<< HEAD
             mp.Process(target=self.gaussian_mapping, args=(7, False)), ## BUG: this terminates but after it nothing happens
 
-=======
-            mp.Process(target=self.gaussian_mapping, args=(7, False)),
->>>>>>> 5e0a3c85
         ]
 
         self.num_running_thread[0] += len(processes)
