--- conflicted
+++ resolved
@@ -519,10 +519,6 @@
             kf_ids = torch.tensor(list(self.gaussian_mapper.idx_mapping.keys()))
             kf_tstamps = self.video.timestamp[: self.video.counter.value].int().cpu()
             # Sanity checks
-<<<<<<< HEAD
-            ipdb.set_trace()
-=======
->>>>>>> 4bed34eb
             assert (
                 (kf_ids == kf_tstamps).all().item()
             ), "Gaussian Mapper should contain the same keyframes as in DepthVideo!"
