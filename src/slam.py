--- conflicted
+++ resolved
@@ -27,7 +27,7 @@
 import pandas as pd
 from .render import Renderer
 from multiprocessing import Manager
-
+from .gaussian_splatting.multiprocessing_utils import clone_obj
 
 class Tracker(nn.Module):
     def __init__(self, cfg, slam):
@@ -261,16 +261,11 @@
         self.all_finished += 1
         self.info("Multiview Filtering Done!")
 
-<<<<<<< HEAD
-    def gaussian_mapping(self, rank, dont_run, mapping_queue: mp.Queue):
-        print("Gaussian Mapping Triggered!")
-
-        print("Hash of gaussian mapping slam: {}".format(mapping_queue))
-=======
+
     # FIXME Gaussian mapper gets a different queue here than the one we originally passed
     def gaussian_mapping(self, rank, dont_run, mapping_queue: mp.Queue, received_mapping: mp.Event):
         self.info("Gaussian Mapping Triggered!")
->>>>>>> 29b8f493
+
         self.all_trigered += 1
         while self.tracking_finished < 1 and not dont_run:
             while self.hang_on > 0 and self.make_video:
@@ -354,47 +349,39 @@
             eval_save_path = "evaluation_results/"
 
             #### Rendering evaluation ####
-<<<<<<< HEAD
             print("Initialize my evaluation in the termination method")
             print("Shape of images:",self.video.images.shape)
             print("Shape of poses:",self.video.poses.shape)
             print("Shape of ground truth poses:",self.video.poses_gt.shape)
             print("Check that gt poses are not empty:",self.video.poses_gt[25])
-            # rendering_packet = self.mapping_queue.get() 
-            # print("The eval packet is:",rendering_packet) ## Andrei BUG: doesn't reach this
-
-            # retrieved_mapper = self.shared_data['gaussian_mapper']
-            print("Number of cameras / frames:",len(self.gaussian_mapper.cameras)) ## BUG: why is number of camera 0 here?
-            print("Last index of gaussian_mapper:",self.gaussian_mapper.last_idx)
-=======
-            self.info("Initialize my evaluation in the termination method")
-            self.info("Shape of images: {}".format(self.video.images.shape))
-            self.info("Shape of poses: {}".format(self.video.poses.shape))
-            self.info("Shape of ground truth poses: {}".format(self.video.poses_gt.shape))
-            self.info("Check that gt poses are not empty: {}".format(self.video.poses_gt[25]))
-
-            # rendering_packet = self.mapping_queue.get()
-            # self.info("The eval packet is: {}".format(rendering_packet))
-
-            # retrieved_mapper = self.shared_data['gaussian_mapper']
-            # self.info("Number of cameras / frames:",len(self.gaussian_mapper.cameras)) ## BUG: why is number of camera 0 here?
-            # self.info("Last index of gaussian_mapper:",self.gaussian_mapper.last_idx)
->>>>>>> 29b8f493
+
+
+
+            print("Number of cameras / frames:",len(self.evaluation_packet.cameras))
+            # print("Last index of gaussian_mapper:",self.gaussian_mapper.last_idx)
 
             # # self.info("Retrieved mapper camera {}. Retrieved mapper last idx {}".format(retrieved_mapper.cameras,retrieved_mapper.last_idx))
             # _, kf_indices = self.gaussian_mapper.select_keyframes()
             # self.info("Selected keyframe indices:", kf_indices)
 
-            # rendering_result = eval_rendering(
-            #     self.gaussian_mapper.cameras,
-            #     self.gaussian_mapper.gaussians,
-            #     self.dataset,
-            #     eval_save_path,
-            #     self.gaussian_mapper.pipeline_params,
-            #     self.gaussian_mapper.background,
-            #     kf_indices=kf_indices,
-            #     iteration="final",
-            # )
+            '''
+            We're passing only keyframes in self.evaluation_packet.cameras so kf_indcies is not used
+            '''
+            print("Gaussians:",type(self.evaluation_packet.gaussians),self.evaluation_packet.gaussians)
+
+            rendering_result = eval_rendering(
+                self.evaluation_packet.cameras,
+                self.evaluation_packet.gaussians,
+                self.dataset,
+                eval_save_path,
+                self.evaluation_packet.pipeline_params,
+                self.evaluation_packet.background,
+                kf_indices=[],
+                iteration="final",
+            )
+
+            self.info("Rendering loss: {}".format(rendering_result))
+
 
             #### ------------------- ####
 
@@ -464,18 +451,9 @@
     # Why is that the case?
     def run(self, stream):
 
-        print("Hash of queue in run: {}".format(mapping_queue))
 
         processes = [
             # NOTE The OpenCV thread always needs to be 0 to work somehow
-<<<<<<< HEAD
-            # mp.Process(target=self.show_stream, args=(0, self.input_pipe),name="OpenCV Stream"),
-            mp.Process(target=self.tracking, args=(1, stream, self.input_pipe),name="Tracking"),
-            mp.Process(target=self.optimizing, args=(2, False),name="Optimizing"),
-            mp.Process(target=self.multiview_filtering, args=(3, False),name="Multiview Filtering"),
-            mp.Process(target=self.visualizing, args=(4, True),name="Visualizing"),
-            mp.Process(target=self.gaussian_mapping, args=(5, False,mapping_queue),name="Gaussian Mapping"), ## mapping_queue has a different hash when passed here, but its the same in the method itself
-=======
             mp.Process(target=self.show_stream, args=(0, self.input_pipe), name="OpenCV Stream"),
             mp.Process(target=self.tracking, args=(1, stream, self.input_pipe), name="Tracking"),
             mp.Process(target=self.optimizing, args=(2, False), name="Optimizing"),
@@ -486,7 +464,6 @@
                 args=(5, False, self.mapping_queue, self.received_mapping),
                 name="Gaussian Mapping",
             ),
->>>>>>> 29b8f493
         ]
 
         self.num_running_thread[0] += len(processes)
@@ -497,30 +474,17 @@
         while self.mapping_queue.empty():
             pass
 
-<<<<<<< HEAD
-
-        ## still waiting for a process which is not finished
-        for p in processes:
-            print("Joining process {}".format(p.name))
-            if p.name == "Gaussian Mapping":
-
-                # while not mapping_queue.empty():
-                a = mapping_queue.get(timeout=30)
-                print("From mapping queue: {}".format(a))
-
-            p.join()
-            print("Joined process {} succsesfully".format(p.name))
-=======
         a = self.mapping_queue.get()
         self.received_mapping.set()
         # Do something with a
-        self.info("From mapping queue: {}".format(a))
+        # self.info("From mapping queue: {}".format(a))
+        ## clone the packet for the evaluation process
+        self.evaluation_packet = clone_obj(a)
         del a
 
         # Wait for all processes to have finished, so we can be sure that the mapping queue is not empty, i.e. the last item has been put in
         while self.all_finished < self.num_running_thread:
             pass
->>>>>>> 29b8f493
 
         for i, p in enumerate(processes):
             self.info("Joining process {}".format(p.name))
