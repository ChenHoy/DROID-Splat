import os
import ipdb
from omegaconf import DictConfig
from copy import deepcopy
from termcolor import colored
from collections import OrderedDict
from tqdm import tqdm
from time import sleep
import numpy as np
import pandas as pd
from typing import List, Optional
import os.path as osp
from typing import List, Optional
from tqdm import tqdm
import gc
from time import sleep
from collections import OrderedDict
from omegaconf import DictConfig
from termcolor import colored
import ipdb
import cv2
import numpy as np
import torch
import torch.multiprocessing as mp
from lietorch import SE3

from .droid_net import DroidNet
from .frontend import FrontendWrapper
from .backend import BackendWrapper
from .depth_video import DepthVideo
from .visualization import droid_visualization, depth2rgb, uncertainty2rgb
from .trajectory_filler import PoseTrajectoryFiller
from .gaussian_mapping import GaussianMapper
from .gaussian_splatting.eval_utils import eval_ate, eval_rendering, save_gaussians
from .gaussian_splatting.gui import gui_utils, slam_gui


from multiprocessing import Manager
from .gaussian_splatting.multiprocessing_utils import clone_obj


class SLAM:
    """SLAM system which bundles together multiple building blocks:
        - Frontend Tracker based on a Motion filter, which successively inserts new frames into a map
            within a local optimization window
        - Backend Bundle Adjustment, which optimizes the map over a global optimization window
        - Gaussian Mapping, which optimizes the map into multiple 3D Gaussian
            based on a dense rendering objective
        - Visualizers for showing the incoming RGB(D) stream, the current pose graph,
            the 3D point clouds of the map, optimized Gaussians

    We combine these building blocks in a multiprocessing environment.
    """

    def __init__(self, cfg, dataset=None, output_folder: Optional[str] = None):
        super(SLAM, self).__init__()

        self.cfg = cfg
        self.device = cfg.get("device", torch.device("cuda:0"))
        self.mode = cfg.mode
        self.create_out_dirs(output_folder)
        self.update_cam(cfg)

        self.net = DroidNet()
        self.load_pretrained(cfg.tracking.pretrained)
        self.net.to(self.device).eval()
        self.net.share_memory()

        # Manage life time of individual processes
        self.num_running_thread = torch.zeros((1)).int()
        self.num_running_thread.share_memory_()
        self.all_trigered = torch.zeros((1)).int()
        self.all_trigered.share_memory_()
        self.all_finished = torch.zeros((1)).int()
        self.all_finished.share_memory_()
        self.tracking_finished = torch.zeros((1)).int()
        self.tracking_finished.share_memory_()
        self.gaussian_mapping_finished = torch.zeros((1)).int()
        self.gaussian_mapping_finished.share_memory_()
        self.backend_finished = torch.zeros((1)).int()
        self.backend_finished.share_memory_()
        self.visualizing_finished = torch.zeros((1)).int()
        self.visualizing_finished.share_memory_()

        # Insert a dummy delay to snychronize frontend and backend as needed
        self.sleep_time = cfg.get("sleep_delay", 3)
        # Delete backend when hitting this threshold, so we can keep going with just frontend
        self.max_ram_usage = cfg.get("max_ram_usage", 0.9)
        self.plot_uncertainty = cfg.get("plot_uncertainty", False)  # Show the optimization uncertainty maps

        # Stream the images into the main thread
        self.input_pipe = mp.Queue()

        # store images, depth, poses, intrinsics (shared between process)
        self.video = DepthVideo(cfg)  # NOTE: we can use this for getting both gt and rendered images
        self.frontend = FrontendWrapper(cfg, self)
        self.backend = BackendWrapper(cfg, self)
        self.traj_filler = PoseTrajectoryFiller(net=self.net, video=self.video, device=self.device)

        self.do_evaluate = cfg.evaluate
        self.dataset = dataset
        self.mapping_queue = mp.Queue()
        self.received_mapping = mp.Event()

        if cfg.data.dataset in ["kitti", "tartanair", "euroc"]:
            self.max_depth_visu = 50.0  # Cut of value to show a consistent depth stream
        else:
            self.max_depth_visu = 5.0

        if cfg.run_mapping_gui and cfg.run_mapping and not cfg.evaluate:
            self.q_main2vis = mp.Queue()
            self.q_vis2main = mp.Queue()
            self.gaussian_mapper = GaussianMapper(cfg, self, gui_qs=(self.q_main2vis, self.q_vis2main))
            self.params_gui = gui_utils.ParamsGUI(
                pipe=cfg.mapping.pipeline_params,
                background=self.gaussian_mapper.background,
                gaussians=self.gaussian_mapper.gaussians,
                q_main2vis=self.q_main2vis,
                q_vis2main=self.q_vis2main,
            )
        else:
            self.gaussian_mapper = GaussianMapper(cfg, self)

    def info(self, msg) -> None:
        print(colored("[Main]: " + msg, "green"))

    def create_out_dirs(self, output_folder: Optional[str] = None) -> None:
        if output_folder is not None:
            self.output = output_folder
        else:
            self.output = "./outputs/"

        os.makedirs(self.output, exist_ok=True)
        os.makedirs(f"{self.output}/logs/", exist_ok=True)
        os.makedirs(f"{self.output}/renders/mapping/", exist_ok=True)
        os.makedirs(f"{self.output}/renders/final", exist_ok=True)
        os.makedirs(f"{self.output}/mesh", exist_ok=True)
        os.makedirs(f"{self.output}/evaluation", exist_ok=True)

    def info(self, msg) -> None:
        print(colored("[Main]: " + msg, "green"))

    def update_cam(self, cfg):
        """
        Update the camera intrinsics according to the pre-processing config,
        such as resize or edge crop
        """
        # resize the input images to crop_size(variable name used in lietorch)
        H, W = float(cfg.data.cam.H), float(cfg.data.cam.W)
        fx, fy = cfg.data.cam.fx, cfg.data.cam.fy
        cx, cy = cfg.data.cam.cx, cfg.data.cam.cy

        h_edge, w_edge = cfg.data.cam.H_edge, cfg.data.cam.W_edge
        H_out, W_out = cfg.data.cam.H_out, cfg.data.cam.W_out

        self.fx = fx * (W_out + w_edge * 2) / W
        self.fy = fy * (H_out + h_edge * 2) / H
        self.cx = cx * (W_out + w_edge * 2) / W
        self.cy = cy * (H_out + h_edge * 2) / H
        self.H, self.W = H_out, W_out

        self.cx = self.cx - w_edge
        self.cy = self.cy - h_edge

    # TODO chen: do we really still need this?
    def load_bound(self, cfg: DictConfig) -> None:
        self.bound = torch.from_numpy(np.array(cfg.data.bound)).float()

    def load_pretrained(self, pretrained: str) -> None:
        self.info(f"Load pretrained checkpoint from {pretrained}!")

        # TODO why do we have to use the [:2] here?!
        state_dict = OrderedDict([(k.replace("module.", ""), v) for (k, v) in torch.load(pretrained).items()])
        state_dict["update.weight.2.weight"] = state_dict["update.weight.2.weight"][:2]
        state_dict["update.weight.2.bias"] = state_dict["update.weight.2.bias"][:2]
        state_dict["update.delta.2.weight"] = state_dict["update.delta.2.weight"][:2]
        state_dict["update.delta.2.bias"] = state_dict["update.delta.2.bias"][:2]

        self.net.load_state_dict(state_dict)

    def tracking(self, rank, stream, input_queue: mp.Queue) -> None:
        """Main driver of framework by looping over the input stream"""

        self.info("Frontend tracking thread started!")
        self.all_trigered += 1

        # Wait up for other threads to start
        while self.all_trigered < self.num_running_thread:
            pass

        for frame in tqdm(stream):
            timestamp, image, depth, intrinsic, gt_pose = frame
            if self.mode not in ["rgbd", "prgbd"]:
                depth = None

            if self.cfg.show_stream:
                # Transmit the incoming stream to another visualization thread
                input_queue.put(image)
                input_queue.put(depth)

            self.frontend(timestamp, image, depth, intrinsic, gt_pose)

        del self.frontend
        torch.cuda.empty_cache()
        gc.collect()

        self.tracking_finished += 1
        self.all_finished += 1
        self.info("Tracking done!")

    def get_ram_usage(self):
        free_mem, total_mem = torch.cuda.mem_get_info(device=self.device)
        used_mem = 1 - (free_mem / total_mem)
        return used_mem, free_mem

    def ram_safeguard_backend(self, max_ram: float = 0.9, min_ram: float = 0.5) -> None:
        """There are some scenes, where we might get into trouble with memory.
        In order to keep the system going, we simply dont use the backend until we can afford it again.
        """
        used_mem, free_mem = self.get_ram_usage()
        if used_mem > max_ram and self.backend is not None:
            print(colored(f"[Main]: Warning: Deleting Backend due to high memory usage [{used_mem} %]!", "red"))
            print(colored(f"[Main]: Warning: Warning: Got only {free_mem/ 1024 ** 3} GB left!", "red"))
            del self.backend
            self.backend = None
            gc.collect()
            torch.cuda.empty_cache()

        # NOTE chen: if we deleted the backend due to memory issues we likely have not a lot of capacity for left backend
        # only use backend again once we have some slack -> 50% free RAM (12GB in use)
        if self.backend is None and used_mem <= min_ram:
            self.info("Reinstantiating Backend ...")
            self.backend = BackendWrapper(self.cfg, self.args, self)
            self.backend.to(self.device)

    def global_ba(self, rank, run=False):
        self.info("Full Bundle Adjustment thread started!")
        self.all_trigered += 1

        while self.tracking_finished < 1 and run:

            # Only run backend if we have enough RAM for it
            self.ram_safeguard_backend(max_ram=self.max_ram_usage)
            if self.backend is not None:
                if self.backend.enable_loop:
                    self.backend(local_graph=self.frontend.optimizer.graph)
                else:
                    self.backend()
                sleep(self.sleep_time)  # Let multiprocessing cool down a little bit

        # Run one last time after tracking finished
        if run and self.backend is not None:
            with self.video.get_lock():
                t_end = self.video.counter.value

            msg = "Optimize full map: [{}, {}]!".format(0, t_end)
            self.backend.info(msg)
            _, _ = self.backend.optimizer.dense_ba(t_start=0, t_end=t_end, steps=6)
            _, _ = self.backend.optimizer.dense_ba(t_start=0, t_end=t_end, steps=6)

        del self.backend
        torch.cuda.empty_cache()
        gc.collect()

        self.backend_finished += 1
        self.all_finished += 1
        self.info("Full Bundle Adjustment done!")

    def gaussian_mapping(self, rank, run, mapping_queue: mp.Queue, received_mapping: mp.Event):
        self.info("Gaussian Mapping Triggered!")
        self.all_trigered += 1

        while self.tracking_finished < 1 and run:
            self.gaussian_mapper(mapping_queue, received_mapping)
            sleep(self.sleep_time / 4)

        # Run for one last time after everything finished
        finished = False
        while not finished and run:
            finished = self.gaussian_mapper(mapping_queue, received_mapping, True)

        self.gaussian_mapping_finished += 1
        self.all_finished += 1
        self.info("Gaussian Mapping Done!")

    def visualizing(self, rank, run=True):
        self.info("Visualization thread started!")
        self.all_trigered += 1
        finished = False

<<<<<<< HEAD
        while (self.tracking_finished < 1 or self.backend_finished < 1) and run and not finished:
            finished = droid_visualization(self.video, device=self.device, save_root=self.output)
=======
        is_done= False

        while (self.tracking_finished < 1 or self.backend_finished < 1) and run:
            is_done = droid_visualization(self.video, device=self.device, save_root=self.output)
>>>>>>> ad23e17f

        self.visualizing_finished += 1
        self.all_finished += 1
        self.info("Visualization done!")

    def mapping_gui(self, rank, run=True):
        self.info("Mapping GUI thread started!")
        self.all_trigered += 1
        is_done = False
        while (self.tracking_finished < 1 or self.backend_finished < 1) and run:
            is_done = slam_gui.run(self.params_gui)
            if is_done:
                break

        self.all_finished += 1
        self.info(f"Finished: {100*self.all_finished/self.num_running_thread}% of processes")
        self.info("Mapping GUI done!")

    def show_stream(self, rank, input_queue: mp.Queue, run=True) -> None:
        self.info("OpenCV Image stream thread started!")
        self.all_trigered += 1

        while (self.tracking_finished < 1 or self.backend_finished < 1) and run:
            if not input_queue.empty():
                try:
                    rgb = input_queue.get()
                    depth = input_queue.get()

                    rgb_image = rgb[0, [2, 1, 0], ...].permute(1, 2, 0).clone().cpu()
                    cv2.imshow("RGB", rgb_image.numpy())
                    if self.mode in ["rgbd", "prgbd"] and depth is not None:
                        # Create normalized depth map with intensity plot
                        depth_image = depth2rgb(depth.clone().cpu(), max_depth=self.max_depth_visu)[0]
                        # Convert to BGR for cv2
                        cv2.imshow("depth", depth_image[..., ::-1])
                    cv2.waitKey(1)
                except Exception as e:
                    pass
                    # Uncomment if you observe something weird, this will exit once the stream is finished
                    # print(colored(e, "red"))
                    # print(colored("Continue ..", "red"))

            if self.plot_uncertainty:
                # Plot the uncertainty on top
                with self.video.get_lock():
                    t_cur = max(0, self.video.counter.value - 1)
                    if self.cfg.tracking.get("upsample", False):
                        uncertanity_cur = self.video.uncertainty_up[t_cur].clone()
                    else:
                        uncertanity_cur = self.video.uncertainty[t_cur].clone()
                uncertainty_img = uncertainty2rgb(uncertanity_cur)[0]
                cv2.imshow("Uncertainty", uncertainty_img[..., ::-1])
                cv2.waitKey(1)

        self.all_finished += 1
        self.info("Show stream Done!")

    def evaluate(self, stream, gaussian_mapper_last_state: Optional[gui_utils.EvaluatePacket] = None):

        eval_path = os.path.join(self.output, "evaluation")
        self.info("Saving evaluation results in {}".format(eval_path))
        self.info("#" * 20 + f" Results for {stream.input_folder} ...")

        #### ------------------- ####
        ### Trajectory evaluation ###
        ## Trajectory filler
        timestamps = [i for i in range(len(stream))]
        camera_trajectory = self.traj_filler(stream)  # w2cs
        w2w = SE3(self.video.poses_clean[0].clone().unsqueeze(dim=0)).to(camera_trajectory.device)
        camera_trajectory = w2w * camera_trajectory.inv()
        traj_est = camera_trajectory.data.cpu().numpy()
        estimate_c2w_list = camera_trajectory.matrix().data.cpu()

        # Set keyframes_only to True to compute the APE and plots on keyframes only.
        monocular = self.cfg.mode == "mono"
        result_ate = eval_ate(
            self.video,
            kf_ids=list(range(len(self.video.images))),
            save_dir=eval_path,
            iterations=-1,
            final=True,
            monocular=monocular,
            keyframes_only=False,
            camera_trajectory=camera_trajectory,
            stream=stream,
        )
        self.info("ATE: {}".format(result_ate))
        trajectory_df = pd.DataFrame([result_ate])
        trajectory_df.to_csv(os.path.join(eval_path, "trajectory_results.csv"), index=False)
        # out_path = os.path.join(self.output, "checkpoints/est_poses.npy")
        # np.save(out_path, estimate_c2w_list.numpy())  # c2ws

        ## Joint metrics file ##
        configuration_columns = ['run_backend','run_mapping','stride','loop_closure']
        columns = configuration_columns + [ "dataset", "mode", "ape"]
        result_table = [str(self.cfg.run_backend),str(self.cfg.run_mapping),str(self.cfg.stride),str(self.backend.enable_loop), self.dataset.input_folder, self.cfg.mode, result_ate["mean"]]

        ### Rendering evaluation ###
        if self.cfg.run_mapping:
            rendering_result = eval_rendering(
                gaussian_mapper_last_state.cameras,
                gaussian_mapper_last_state.gaussians,
                stream,
                eval_path,
                gaussian_mapper_last_state.pipeline_params,
                gaussian_mapper_last_state.background,
                kf_indices=[],  ## NOTE: all frames are keyframes
                iteration="final",
            )
            columns += ["psnr", "ssim", "lpips"]
            result_table += [
                rendering_result["mean_psnr"],
                rendering_result["mean_ssim"],
                rendering_result["mean_lpips"],
            ]

        data = [result_table]
        df = pd.DataFrame(data, columns=columns)
        df.to_csv(os.path.join(eval_path, "evaluation_results.csv"), index=False)

    def save_state(self):
        self.info("Saving checkpoints...")
        os.makedirs(os.path.join(self.output, "checkpoints/"), exist_ok=True)
        torch.save(
            {
                "tracking_net": self.net.state_dict(),
                "keyframe_timestamps": self.video.timestamp,
            },
            os.path.join(self.output, "checkpoints/go.ckpt"),
        )

    def terminate(self, processes: List, stream=None, gaussian_mapper_last_state=None):
        """fill poses for non-keyframe images and evaluate"""
        self.info("Initiating termination ...")

        # self.save_state()  ## this is not reached
        if self.do_evaluate:
            self.info("Doing evaluation!")
            self.evaluate(stream, gaussian_mapper_last_state)
            self.info("Evaluation complete")

        for i, p in enumerate(processes):
            p.join()
            self.info("Terminated process {}".format(p.name))
        self.info("Terminate: Done!")

    def test(self, stream):
        """Test the system by running any function dependent on the input stream directly so we can set breakpoints for inspection."""

        processes = [
            # mp.Process(target=self.show_stream, args=(0, self.input_pipe)),
            mp.Process(target=self.visualizing, args=(1, False))
        ]

        self.num_running_thread[0] += len(processes)
        for p in processes:
            p.start()

        for frame in tqdm(stream):
            timestamp, image, depth, intrinsic, gt_pose = frame
            self.frontend(timestamp, image, depth, intrinsic, gt_pose)

    def run(self, stream):
        processes = [
            # NOTE The OpenCV thread always needs to be 0 to work somehow
            mp.Process(target=self.show_stream, args=(0, self.input_pipe, self.cfg.show_stream), name="OpenCV Stream"),
            mp.Process(target=self.tracking, args=(1, stream, self.input_pipe), name="Frontend Tracking"),
            mp.Process(target=self.global_ba, args=(2, self.cfg.run_backend), name="Backend"),
            mp.Process(target=self.visualizing, args=(3, self.cfg.run_visualization), name="Visualizing"),
            mp.Process(
                target=self.mapping_gui,
                args=(4, self.cfg.run_mapping_gui and self.cfg.run_mapping and not self.cfg.evaluate),
                name="Mapping GUI",
            ),
            mp.Process(
                target=self.gaussian_mapping,
                args=(5, self.cfg.run_mapping, self.mapping_queue, self.received_mapping),
                name="Gaussian Mapping",
            ),
        ]

        self.num_running_thread[0] += len(processes)
        for p in processes:
            p.start()

        # Wait for all processes to have finished before terminating and for final mapping update to be transmitted
        if self.cfg.run_mapping:
            while self.mapping_queue.empty() and self.all_finished < self.num_running_thread:
                pass

            ###
            # Perform intermediate computations you would want to do, e.g. return the last map for evaluation
            # Since all processes run here until finished, this requires some add. multi-threading flags for synchronization
            ###

            # Receive the final update, so we can do something with it ...
            a = self.mapping_queue.get()
            self.info("Received final mapping update!")
            if a == "None":
                a = deepcopy(a)
                gaussian_mapper_last_state = None
            else:
                gaussian_mapper_last_state = clone_obj(a)
            self.received_mapping.set()
            del a  # NOTE Always delete receive object from a multiprocessing Queue!

        else:
            gaussian_mapper_last_state = None

        while self.all_finished < self.num_running_thread:
            pass

        self.terminate(processes, stream, gaussian_mapper_last_state)<|MERGE_RESOLUTION|>--- conflicted
+++ resolved
@@ -288,15 +288,8 @@
         self.all_trigered += 1
         finished = False
 
-<<<<<<< HEAD
         while (self.tracking_finished < 1 or self.backend_finished < 1) and run and not finished:
             finished = droid_visualization(self.video, device=self.device, save_root=self.output)
-=======
-        is_done= False
-
-        while (self.tracking_finished < 1 or self.backend_finished < 1) and run:
-            is_done = droid_visualization(self.video, device=self.device, save_root=self.output)
->>>>>>> ad23e17f
 
         self.visualizing_finished += 1
         self.all_finished += 1
@@ -312,7 +305,7 @@
                 break
 
         self.all_finished += 1
-        self.info(f"Finished: {100*self.all_finished/self.num_running_thread}% of processes")
+        # self.info(f"Finished: {100*self.all_finished/self.num_running_thread}% of processes")
         self.info("Mapping GUI done!")
 
     def show_stream(self, rank, input_queue: mp.Queue, run=True) -> None:
@@ -390,9 +383,17 @@
         # np.save(out_path, estimate_c2w_list.numpy())  # c2ws
 
         ## Joint metrics file ##
-        configuration_columns = ['run_backend','run_mapping','stride','loop_closure']
-        columns = configuration_columns + [ "dataset", "mode", "ape"]
-        result_table = [str(self.cfg.run_backend),str(self.cfg.run_mapping),str(self.cfg.stride),str(self.backend.enable_loop), self.dataset.input_folder, self.cfg.mode, result_ate["mean"]]
+        configuration_columns = ["run_backend", "run_mapping", "stride", "loop_closure"]
+        columns = configuration_columns + ["dataset", "mode", "ape"]
+        result_table = [
+            str(self.cfg.run_backend),
+            str(self.cfg.run_mapping),
+            str(self.cfg.stride),
+            str(self.backend.enable_loop),
+            self.dataset.input_folder,
+            self.cfg.mode,
+            result_ate["mean"],
+        ]
 
         ### Rendering evaluation ###
         if self.cfg.run_mapping:
