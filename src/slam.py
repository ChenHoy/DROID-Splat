import os
import ipdb
from termcolor import colored

from collections import OrderedDict
from tqdm import tqdm
from time import gmtime, strftime, time, sleep

import cv2
import open3d as o3d
import numpy as np
import torch
import torch.nn as nn
import torch.multiprocessing as mp
from lietorch import SE3

from .droid_net import DroidNet
from .frontend import Frontend
from .backend import Backend
from .depth_video import DepthVideo
from .motion_filter import MotionFilter
from .multiview_filter import MultiviewFilter
from .visualization import droid_visualization, depth2rgb
from .trajectory_filler import PoseTrajectoryFiller
from .gaussian_mapping import GaussianMapper
from .gaussian_splatting.eval_utils import eval_ate, eval_rendering, save_gaussians
import pandas as pd
from .render import Renderer
from multiprocessing import Manager


class Tracker(nn.Module):
    def __init__(self, cfg, args, slam):
        super(Tracker, self).__init__()
        self.args = args
        self.cfg = cfg
        self.device = args.device
        self.net = slam.net
        self.video = slam.video
        self.verbose = slam.verbose

        # filter incoming frames so that there is enough motion
        self.frontend_window = cfg["tracking"]["frontend"]["window"]
        filter_thresh = cfg["tracking"]["motion_filter"]["thresh"]
        self.motion_filter = MotionFilter(self.net, self.video, thresh=filter_thresh, device=self.device)

        # frontend process
        self.frontend = Frontend(self.net, self.video, self.args, self.cfg)

    def forward(self, timestamp, image, depth, intrinsic, gt_pose=None):
        with torch.no_grad():
            ### check there is enough motion
            self.motion_filter.track(timestamp, image, depth, intrinsic, gt_pose=gt_pose)

            # local bundle adjustment
            self.frontend()


class BundleAdjustment(nn.Module):
    def __init__(self, cfg, args, slam):
        super(BundleAdjustment, self).__init__()
        self.args = args
        self.cfg = cfg
        self.device = args.device
        self.net = slam.net
        self.video = slam.video
        self.verbose = slam.verbose
        self.frontend_window = cfg["tracking"]["frontend"]["window"]
        self.last_t = -1
        self.ba_counter = -1

        # backend process
        self.backend = Backend(self.net, self.video, self.args, self.cfg)

    def info(self, t_start, t_end, cur_t):
        now = "[Backend] {} - Full BA".format(strftime("%Y-%m-%d %H:%M:%S", gmtime()))
        msg = "\n {} : [{}, {}]; Current Keyframe is {}, last is {}. \n".format(
            now, t_start, t_end, cur_t, self.last_t
        )
        print(colored(msg, "blue"))

    def forward(self):
        cur_t = self.video.counter.value
        t = cur_t

        if cur_t > self.frontend_window:
            t_start = 0
            self.backend.dense_ba(t_start=t_start, t_end=t, steps=6, motion_only=False)

            self.info(t_start, t, cur_t)
            self.last_t = cur_t


class SLAM:
    def __init__(self, args, cfg):
        super(SLAM, self).__init__()
        self.args = args
        self.cfg = cfg
        self.device = args.device
        self.verbose = cfg["verbose"]
        self.mode = cfg["mode"]
        self.only_tracking = cfg["only_tracking"]
        self.make_video = args.make_video

        if args.output is None:
            self.output = cfg["data"]["output"]
        else:
            self.output = args.output
        os.makedirs(self.output, exist_ok=True)
        os.makedirs(f"{self.output}/logs/", exist_ok=True)

        self.update_cam(cfg)
        self.load_bound(cfg)

        self.net = DroidNet()

        self.load_pretrained(cfg["tracking"]["pretrained"])
        self.net.to(self.device).eval()
        self.net.share_memory()

        self.renderer = Renderer(cfg, args, self)

        self.num_running_thread = torch.zeros((1)).int()
        self.num_running_thread.share_memory_()
        self.all_trigered = torch.zeros((1)).int()
        self.all_trigered.share_memory_()
        self.tracking_finished = torch.zeros((1)).int()
        self.tracking_finished.share_memory_()
        self.gaussian_mapping_finished = torch.zeros((1)).int()
        self.gaussian_mapping_finished.share_memory_()
        self.optimizing_finished = torch.zeros((1)).int()
        self.optimizing_finished.share_memory_()
        self.visualizing_finished = torch.zeros((1)).int()
        self.visualizing_finished.share_memory_()

        self.hang_on = torch.zeros((1)).int()
        self.hang_on.share_memory_()

        self.reload_map = torch.zeros((1)).int()
        self.reload_map.share_memory_()

        # store images, depth, poses, intrinsics (shared between process)
        ### NOTE: use this for getting the gt and rendered images
        self.video = DepthVideo(cfg, args)

        self.tracker = Tracker(cfg, args, self)
        self.ba = BundleAdjustment(cfg, args, self)

        self.multiview_filter = MultiviewFilter(cfg, args, self)

        # post processor - fill in poses for non-keyframes
        self.traj_filler = PoseTrajectoryFiller(net=self.net, video=self.video, device=self.device)
<<<<<<< HEAD
=======

        ## Used to share packeets for evaluation from the gaussian mapper
        self.mapping_queue = mp.Queue()
        self.gaussian_mapper = GaussianMapper(cfg, args, self, mapping_queue=self.mapping_queue)
>>>>>>> e084970c

        # Stream the images into the main thread
        self.input_pipe = mp.Queue()
        self.evaluate = cfg["evaluate"]
        self.dataset = None



<<<<<<< HEAD
    def info(self, msg) -> None:
        print(colored("[Main]: " + msg, "green"))
=======
    def set_dataset(self, dataset):
        self.dataset = dataset
>>>>>>> e084970c

    def update_cam(self, cfg):
        """
        Update the camera intrinsics according to the pre-processing config,
        such as resize or edge crop
        """
        # resize the input images to crop_size(variable name used in lietorch)
        H, W = float(cfg["cam"]["H"]), float(cfg["cam"]["W"])
        fx, fy = cfg["cam"]["fx"], cfg["cam"]["fy"]
        cx, cy = cfg["cam"]["cx"], cfg["cam"]["cy"]

        h_edge, w_edge = cfg["cam"]["H_edge"], cfg["cam"]["W_edge"]
        H_out, W_out = cfg["cam"]["H_out"], cfg["cam"]["W_out"]

        self.fx = fx * (W_out + w_edge * 2) / W
        self.fy = fy * (H_out + h_edge * 2) / H
        self.cx = cx * (W_out + w_edge * 2) / W
        self.cy = cy * (H_out + h_edge * 2) / H
        self.H, self.W = H_out, W_out

        self.cx = self.cx - w_edge
        self.cy = self.cy - h_edge

    def load_bound(self, cfg):
        """
        Pass the scene bound parameters to different decoders and self.
        Args:
            cfg:                        (dict), parsed config dict

        """
        # scale the bound if there is a global scaling factor
        self.bound = torch.from_numpy(np.array(cfg["mapping"]["bound"])).float()

    def load_pretrained(self, pretrained):
        print(colored("[Main]: load pretrained checkpoint from {}!".format(pretrained), "green"))

        state_dict = OrderedDict([(k.replace("module.", ""), v) for (k, v) in torch.load(pretrained).items()])

        state_dict["update.weight.2.weight"] = state_dict["update.weight.2.weight"][:2]
        state_dict["update.weight.2.bias"] = state_dict["update.weight.2.bias"][:2]
        state_dict["update.delta.2.weight"] = state_dict["update.delta.2.weight"][:2]
        state_dict["update.delta.2.bias"] = state_dict["update.delta.2.bias"][:2]

        self.net.load_state_dict(state_dict)

    def tracking(self, rank, stream, input_queue=mp.Queue):
        self.info("Tracking thread started!")
        self.all_trigered += 1
        # Wait up for other threads to start
        while self.all_trigered < self.num_running_thread:
            pass
        for frame in tqdm(stream):
            timestamp, image, depth, intrinsic, gt_pose = frame
            if self.mode not in ["rgbd", "prgbd"]:
                depth = None
            # Transmit the incoming stream to another visualization thread
            input_queue.put(image)
            input_queue.put(depth)

            self.tracker(timestamp, image, depth, intrinsic, gt_pose)

<<<<<<< HEAD
            # predict mesh every 50 frames for video making
=======
>>>>>>> e084970c
            if timestamp % 50 == 0 and timestamp > 0 and self.make_video:
                self.hang_on[:] = 1
            while self.hang_on > 0:
                sleep(1.0)

        self.tracking_finished += 1
<<<<<<< HEAD
        self.info("Tracking done!")
=======
        print("Tracking Done!")
>>>>>>> e084970c

    def optimizing(self, rank, dont_run=False):
        self.info("Full Bundle Adjustment thread started!")
        self.all_trigered += 1

        while self.tracking_finished < 1 and not dont_run:
            while self.hang_on > 0 and self.make_video:
                sleep(1.0)
            self.ba()
            sleep(2.0)  # Let multiprocessing cool down a little bit

        if not dont_run:
            self.ba()
        self.optimizing_finished += 1

        self.info("Full Bundle Adjustment done!")

    def multiview_filtering(self, rank, dont_run=False):
        self.info("Multiview Filtering thread started!")
        self.all_trigered += 1
<<<<<<< HEAD

=======
>>>>>>> e084970c
        while (self.tracking_finished < 1 or self.optimizing_finished < 1) and not dont_run:
            while self.hang_on > 0 and self.make_video:
                sleep(1.0)
            self.multiview_filter()

        self.info("Multiview Filtering done!")

    ## BUG: gaussian_mapping is not ending
    def gaussian_mapping(self, rank, dont_run=False):
        self.info("Gaussian Mapping thread started!")
        self.all_trigered += 1

        while self.tracking_finished < 1 and not dont_run:
            while self.hang_on > 0 and self.make_video:
                sleep(1.0)
            self.gaussian_mapper()
        finished = False
        print("got here ----------------------------------") ## BUG: never reached
        if not dont_run:
            print("Last run") ## BUG: this is never reached
            while not finished:
                finished = self.gaussian_mapper(the_end=True)

        self.gaussian_mapping_finished += 1
<<<<<<< HEAD
        self.info("Gaussian Mapping done!")
=======
        # self.shared_space['gaussian_mapper'] = self.gaussian_mapper
        print("Gaussian Mapping Done!")

     
>>>>>>> e084970c

    def visualizing(self, rank, dont_run=False):
        self.info("Visualization thread started!")
        self.all_trigered += 1
<<<<<<< HEAD

=======
>>>>>>> e084970c
        while (self.tracking_finished < 1 or self.optimizing_finished < 1) and (not dont_run):
            droid_visualization(self.video, device=self.device, save_root=self.output)

        self.visualizing_finished += 1
        self.info("Visualization done!")

    def show_stream(self, rank, input_queue: mp.Queue) -> None:
        self.info("OpenCV Image stream thread started!")
        self.all_trigered += 1

        while self.tracking_finished < 1 or self.optimizing_finished < 1:
            if not input_queue.empty():
                try:
                    rgb = input_queue.get()
                    depth = input_queue.get()

                    rgb_image = rgb[0, [2, 1, 0], ...].permute(1, 2, 0).clone().cpu()
                    cv2.imshow("RGB", rgb_image.numpy())
                    if self.mode in ["rgbd", "prgbd"] and depth is not None:
                        # Create normalized depth map with intensity plot
                        depth_image = depth2rgb(depth.clone().cpu())[0]
                        # Convert to BGR for cv2
                        cv2.imshow("depth", depth_image[..., ::-1])
                    cv2.waitKey(1)
                except Exception as e:
                    print(colored(e, "red"))
                    print(colored("Continue ..", "red"))

        self.info("Input data stream done!")

    def terminate(self, rank, stream=None):
        """fill poses for non-keyframe images and evaluate"""

        print("Initiating termination sequence!")
        while self.optimizing_finished < 1:
            if self.num_running_thread == 1 and self.tracking_finished > 0:
                break
        
        print("Saving checkpoints...")
        os.makedirs(os.path.join(self.output, "checkpoints/"), exist_ok=True)
        torch.save(
            {
                "tracking_net": self.net.state_dict(),
                "keyframe_timestamps": self.video.timestamp,
            },
            os.path.join(self.output, "checkpoints/go.ckpt"),
        )

        print("Doing evaluation!")
        if self.evaluate:
            from evo.core.trajectory import PoseTrajectory3D
            import evo.main_ape as main_ape
            from evo.core.metrics import PoseRelation
            from evo.core.trajectory import PosePath3D
            import numpy as np
            import pandas as pd
            eval_save_path = "evaluation_results/"
            

            #### Rendering evaluation ####
            print("Initialize my evaluation in the termination method")
            print("Shape of images:",self.video.images.shape)
            print("Shape of poses:",self.video.poses.shape)
            print("Shape of ground truth poses:",self.video.poses_gt.shape)
            print("Check that gt poses are not empty:",self.video.poses_gt[25])
            # rendering_packet = self.mapping_queue.get() 
            # print("The eval packet is:",rendering_packet) ## Andrei BUG: doesn't reach this

            # retrieved_mapper = self.shared_data['gaussian_mapper']
            # print("Number of cameras / frames:",len(self.gaussian_mapper.cameras)) ## BUG: why is number of camera 0 here?
            # print("Last index of gaussian_mapper:",self.gaussian_mapper.last_idx)

            # # print("Retrieved mapper camera {}. Retrieved mapper last idx {}".format(retrieved_mapper.cameras,retrieved_mapper.last_idx)) 
            # _, kf_indices = self.gaussian_mapper.select_keyframes()
            # print("Selected keyframe indices:", kf_indices)

            # rendering_result = eval_rendering(
            #     self.gaussian_mapper.cameras,
            #     self.gaussian_mapper.gaussians,
            #     self.dataset,
            #     eval_save_path,
            #     self.gaussian_mapper.pipeline_params,
            #     self.gaussian_mapper.background,
            #     kf_indices=kf_indices,
            #     iteration="final",
            # )

            #### ------------------- ####

            ### Trajectory evaluation ###

            self.info("Start evaluating ...")
            self.info("#" * 20 + f" Results for {stream.input_folder} ...")

            self.info("Filling/Interpolating poses for non-keyframes ...")
            timestamps = [i for i in range(len(stream))]
            camera_trajectory = self.traj_filler(stream)  # w2cs
            w2w = SE3(self.video.pose_compensate[0].clone().unsqueeze(dim=0)).to(camera_trajectory.device)
            camera_trajectory = w2w * camera_trajectory.inv()
            traj_est = camera_trajectory.data.cpu().numpy()
            estimate_c2w_list = camera_trajectory.matrix().data.cpu()

            out_path = os.path.join(self.output, "checkpoints/est_poses.npy")
            np.save(out_path, estimate_c2w_list.numpy())  # c2ws

<<<<<<< HEAD
            traj_ref = []
            traj_est_select = []
            if stream.poses is None:  # for eth3d submission
                if stream.image_timestamps is not None:
                    submission_txt = os.path.join(self.output, "submission.txt")
                    with open(submission_txt, "w") as fp:
                        for tm, pos in zip(stream.image_timestamps, traj_est.tolist()):
                            str = f"{tm:.9f}"
                            for ps in pos:  # timestamp tx ty tz qx qy qz qw
                                str += f" {ps:.14f}"
                            fp.write(str + "\n")
                    self.info(f"Poses are saved to {submission_txt}!")

                print(colored("[Main] Terminate: no GT poses found!", "red"))
                trans_init = None
                gt_c2w_list = None
            else:
                for i in range(len(stream.poses)):
                    val = stream.poses[i].sum()
                    if np.isnan(val) or np.isinf(val):
                        print(colored(f"[Main] Nan or Inf found in gt poses, skipping {i}th pose!", "red"))
                        continue
                    traj_est_select.append(traj_est[i])
                    traj_ref.append(stream.poses[i])

                traj_est = np.stack(traj_est_select, axis=0)
                gt_c2w_list = torch.from_numpy(np.stack(traj_ref, axis=0))

                traj_est = PoseTrajectory3D(
                    positions_xyz=traj_est[:, :3],
                    orientations_quat_wxyz=traj_est[:, 3:],
                    timestamps=np.array(timestamps),
                )

                traj_ref = PosePath3D(poses_se3=traj_ref)

                result = main_ape.ape(
                    traj_ref,
                    traj_est,
                    est_name="traj",
                    pose_relation=PoseRelation.translation_part,
                    align=True,
                    correct_scale=True,
                )

                out_path = os.path.join(self.output, "metrics_traj.txt")
                with open(out_path, "a") as fp:
                    fp.write(result.pretty_str())
                trans_init = result.np_arrays["alignment_transformation_sim3"]
=======
            ## TODO: change this for depth videos
            '''
            Set keyframes_only to True to compute the APE and plots on keyframes only.
            '''
            result_ate = eval_ate(self.video,kf_ids=list(range(len(self.video.images)))
                                    ,save_dir=self.output,iterations=-1,
                                    final=True,monocular=True,
                                    keyframes_only=False,
                                    camera_trajectory=camera_trajectory,
                                    stream=stream)
                
            out_path = os.path.join(eval_save_path, "metrics_traj.txt")

            print("ATE: ", result_ate)

            trajectory_df = pd.DataFrame([result_ate])
            trajectory_df.to_csv(os.path.join(self.output,"trajectory_results.csv"),index=False)
            
            #### ------------------- ####
            
            ## Joint metrics file ##

            # ## TODO: add ATE
            # columns = ["tag", "psnr", "ssim", "lpips","ape"]
            # data = [
            #     [
            #         "optimizing + multiview ",
            #         rendering_result["mean_psnr"],
            #         rendering_result["mean_ssim"],
            #         rendering_result["mean_lpips"],
            #         result_ape.stats['mean']
            #     ]
            # ]

            # df = pd.DataFrame(data, columns=columns)
            # df.to_csv(os.path.join(eval_save_path,"metrics.csv"), index=False)

            print("Evaluation complete")

                
>>>>>>> e084970c

        self.info("Terminate done!")

    def run(self, stream):
<<<<<<< HEAD
        # TODO visualizing and guassian mapping cannot be run at the same time, because they both access the dirty_index
        # -> introduce multiple indices so we can keep track of what we already visualized and what we already put into the renderer
=======
>>>>>>> e084970c
        processes = [
            # NOTE The OpenCV thread always needs to be 0 to work somehow
            # mp.Process(target=self.show_stream, args=(0, self.input_pipe)),
            mp.Process(target=self.tracking, args=(1, stream, self.input_pipe)),
            mp.Process(target=self.optimizing, args=(2, False)),
            mp.Process(target=self.multiview_filtering, args=(3, False)),
<<<<<<< HEAD
            # mp.Process(target=self.visualizing, args=(4, False)),
            mp.Process(target=self.gaussian_mapping, args=(5, False)),
=======
            mp.Process(target=self.visualizing, args=(4, True)),
            mp.Process(target=self.gaussian_mapping, args=(5, True)),
>>>>>>> e084970c
        ]

        self.num_running_thread[0] += len(processes)
        for p in processes:
            
            p.start()

        # This will not be hit until all threads are finished
        for p in processes:
            p.join()
<|MERGE_RESOLUTION|>--- conflicted
+++ resolved
@@ -150,28 +150,17 @@
 
         # post processor - fill in poses for non-keyframes
         self.traj_filler = PoseTrajectoryFiller(net=self.net, video=self.video, device=self.device)
-<<<<<<< HEAD
-=======
-
-        ## Used to share packeets for evaluation from the gaussian mapper
-        self.mapping_queue = mp.Queue()
-        self.gaussian_mapper = GaussianMapper(cfg, args, self, mapping_queue=self.mapping_queue)
->>>>>>> e084970c
 
         # Stream the images into the main thread
         self.input_pipe = mp.Queue()
         self.evaluate = cfg["evaluate"]
         self.dataset = None
 
-
-
-<<<<<<< HEAD
     def info(self, msg) -> None:
         print(colored("[Main]: " + msg, "green"))
-=======
+
     def set_dataset(self, dataset):
         self.dataset = dataset
->>>>>>> e084970c
 
     def update_cam(self, cfg):
         """
@@ -233,21 +222,14 @@
 
             self.tracker(timestamp, image, depth, intrinsic, gt_pose)
 
-<<<<<<< HEAD
             # predict mesh every 50 frames for video making
-=======
->>>>>>> e084970c
             if timestamp % 50 == 0 and timestamp > 0 and self.make_video:
                 self.hang_on[:] = 1
             while self.hang_on > 0:
                 sleep(1.0)
 
         self.tracking_finished += 1
-<<<<<<< HEAD
         self.info("Tracking done!")
-=======
-        print("Tracking Done!")
->>>>>>> e084970c
 
     def optimizing(self, rank, dont_run=False):
         self.info("Full Bundle Adjustment thread started!")
@@ -268,10 +250,6 @@
     def multiview_filtering(self, rank, dont_run=False):
         self.info("Multiview Filtering thread started!")
         self.all_trigered += 1
-<<<<<<< HEAD
-
-=======
->>>>>>> e084970c
         while (self.tracking_finished < 1 or self.optimizing_finished < 1) and not dont_run:
             while self.hang_on > 0 and self.make_video:
                 sleep(1.0)
@@ -289,29 +267,18 @@
                 sleep(1.0)
             self.gaussian_mapper()
         finished = False
-        print("got here ----------------------------------") ## BUG: never reached
+        print("got here ----------------------------------")  ## BUG: never reached
         if not dont_run:
-            print("Last run") ## BUG: this is never reached
+            print("Last run")  ## BUG: this is never reached
             while not finished:
                 finished = self.gaussian_mapper(the_end=True)
 
         self.gaussian_mapping_finished += 1
-<<<<<<< HEAD
         self.info("Gaussian Mapping done!")
-=======
-        # self.shared_space['gaussian_mapper'] = self.gaussian_mapper
-        print("Gaussian Mapping Done!")
-
-     
->>>>>>> e084970c
 
     def visualizing(self, rank, dont_run=False):
         self.info("Visualization thread started!")
         self.all_trigered += 1
-<<<<<<< HEAD
-
-=======
->>>>>>> e084970c
         while (self.tracking_finished < 1 or self.optimizing_finished < 1) and (not dont_run):
             droid_visualization(self.video, device=self.device, save_root=self.output)
 
@@ -349,7 +316,7 @@
         while self.optimizing_finished < 1:
             if self.num_running_thread == 1 and self.tracking_finished > 0:
                 break
-        
+
         print("Saving checkpoints...")
         os.makedirs(os.path.join(self.output, "checkpoints/"), exist_ok=True)
         torch.save(
@@ -368,23 +335,23 @@
             from evo.core.trajectory import PosePath3D
             import numpy as np
             import pandas as pd
+
             eval_save_path = "evaluation_results/"
-            
 
             #### Rendering evaluation ####
             print("Initialize my evaluation in the termination method")
-            print("Shape of images:",self.video.images.shape)
-            print("Shape of poses:",self.video.poses.shape)
-            print("Shape of ground truth poses:",self.video.poses_gt.shape)
-            print("Check that gt poses are not empty:",self.video.poses_gt[25])
-            # rendering_packet = self.mapping_queue.get() 
+            print("Shape of images:", self.video.images.shape)
+            print("Shape of poses:", self.video.poses.shape)
+            print("Shape of ground truth poses:", self.video.poses_gt.shape)
+            print("Check that gt poses are not empty:", self.video.poses_gt[25])
+            # rendering_packet = self.mapping_queue.get()
             # print("The eval packet is:",rendering_packet) ## Andrei BUG: doesn't reach this
 
             # retrieved_mapper = self.shared_data['gaussian_mapper']
             # print("Number of cameras / frames:",len(self.gaussian_mapper.cameras)) ## BUG: why is number of camera 0 here?
             # print("Last index of gaussian_mapper:",self.gaussian_mapper.last_idx)
 
-            # # print("Retrieved mapper camera {}. Retrieved mapper last idx {}".format(retrieved_mapper.cameras,retrieved_mapper.last_idx)) 
+            # # print("Retrieved mapper camera {}. Retrieved mapper last idx {}".format(retrieved_mapper.cameras,retrieved_mapper.last_idx))
             # _, kf_indices = self.gaussian_mapper.select_keyframes()
             # print("Selected keyframe indices:", kf_indices)
 
@@ -417,77 +384,31 @@
             out_path = os.path.join(self.output, "checkpoints/est_poses.npy")
             np.save(out_path, estimate_c2w_list.numpy())  # c2ws
 
-<<<<<<< HEAD
-            traj_ref = []
-            traj_est_select = []
-            if stream.poses is None:  # for eth3d submission
-                if stream.image_timestamps is not None:
-                    submission_txt = os.path.join(self.output, "submission.txt")
-                    with open(submission_txt, "w") as fp:
-                        for tm, pos in zip(stream.image_timestamps, traj_est.tolist()):
-                            str = f"{tm:.9f}"
-                            for ps in pos:  # timestamp tx ty tz qx qy qz qw
-                                str += f" {ps:.14f}"
-                            fp.write(str + "\n")
-                    self.info(f"Poses are saved to {submission_txt}!")
-
-                print(colored("[Main] Terminate: no GT poses found!", "red"))
-                trans_init = None
-                gt_c2w_list = None
-            else:
-                for i in range(len(stream.poses)):
-                    val = stream.poses[i].sum()
-                    if np.isnan(val) or np.isinf(val):
-                        print(colored(f"[Main] Nan or Inf found in gt poses, skipping {i}th pose!", "red"))
-                        continue
-                    traj_est_select.append(traj_est[i])
-                    traj_ref.append(stream.poses[i])
-
-                traj_est = np.stack(traj_est_select, axis=0)
-                gt_c2w_list = torch.from_numpy(np.stack(traj_ref, axis=0))
-
-                traj_est = PoseTrajectory3D(
-                    positions_xyz=traj_est[:, :3],
-                    orientations_quat_wxyz=traj_est[:, 3:],
-                    timestamps=np.array(timestamps),
-                )
-
-                traj_ref = PosePath3D(poses_se3=traj_ref)
-
-                result = main_ape.ape(
-                    traj_ref,
-                    traj_est,
-                    est_name="traj",
-                    pose_relation=PoseRelation.translation_part,
-                    align=True,
-                    correct_scale=True,
-                )
-
-                out_path = os.path.join(self.output, "metrics_traj.txt")
-                with open(out_path, "a") as fp:
-                    fp.write(result.pretty_str())
-                trans_init = result.np_arrays["alignment_transformation_sim3"]
-=======
             ## TODO: change this for depth videos
-            '''
+            """
             Set keyframes_only to True to compute the APE and plots on keyframes only.
-            '''
-            result_ate = eval_ate(self.video,kf_ids=list(range(len(self.video.images)))
-                                    ,save_dir=self.output,iterations=-1,
-                                    final=True,monocular=True,
-                                    keyframes_only=False,
-                                    camera_trajectory=camera_trajectory,
-                                    stream=stream)
-                
+            """
+            result_ate = eval_ate(
+                self.video,
+                kf_ids=list(range(len(self.video.images))),
+                save_dir=self.output,
+                iterations=-1,
+                final=True,
+                monocular=True,
+                keyframes_only=False,
+                camera_trajectory=camera_trajectory,
+                stream=stream,
+            )
+
             out_path = os.path.join(eval_save_path, "metrics_traj.txt")
 
-            print("ATE: ", result_ate)
+            self.info("ATE: ", result_ate)
 
             trajectory_df = pd.DataFrame([result_ate])
-            trajectory_df.to_csv(os.path.join(self.output,"trajectory_results.csv"),index=False)
-            
+            trajectory_df.to_csv(os.path.join(self.output, "trajectory_results.csv"), index=False)
+
             #### ------------------- ####
-            
+
             ## Joint metrics file ##
 
             # ## TODO: add ATE
@@ -505,39 +426,28 @@
             # df = pd.DataFrame(data, columns=columns)
             # df.to_csv(os.path.join(eval_save_path,"metrics.csv"), index=False)
 
-            print("Evaluation complete")
-
-                
->>>>>>> e084970c
+            self.info("Evaluation complete")
 
         self.info("Terminate done!")
 
     def run(self, stream):
-<<<<<<< HEAD
         # TODO visualizing and guassian mapping cannot be run at the same time, because they both access the dirty_index
         # -> introduce multiple indices so we can keep track of what we already visualized and what we already put into the renderer
-=======
->>>>>>> e084970c
         processes = [
             # NOTE The OpenCV thread always needs to be 0 to work somehow
             # mp.Process(target=self.show_stream, args=(0, self.input_pipe)),
             mp.Process(target=self.tracking, args=(1, stream, self.input_pipe)),
             mp.Process(target=self.optimizing, args=(2, False)),
             mp.Process(target=self.multiview_filtering, args=(3, False)),
-<<<<<<< HEAD
             # mp.Process(target=self.visualizing, args=(4, False)),
             mp.Process(target=self.gaussian_mapping, args=(5, False)),
-=======
-            mp.Process(target=self.visualizing, args=(4, True)),
-            mp.Process(target=self.gaussian_mapping, args=(5, True)),
->>>>>>> e084970c
         ]
 
         self.num_running_thread[0] += len(processes)
         for p in processes:
-            
+
             p.start()
 
         # This will not be hit until all threads are finished
         for p in processes:
-            p.join()
+            p.join()