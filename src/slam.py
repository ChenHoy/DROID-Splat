--- conflicted
+++ resolved
@@ -21,20 +21,9 @@
 from .multiview_filter import MultiviewFilter
 from .visualization import droid_visualization, depth2rgb
 from .trajectory_filler import PoseTrajectoryFiller
-<<<<<<< HEAD
-from .mapping import Mapper
-# old splatam mapper
 from .gaussian_mapping import GaussianMapper
-from .render import Renderer
-from .mesher import Mesher
-from .InstantNeuS import InstantNeuS
-from .monogs_mapping import GaussianMapper as MonogsGaussianMapper
-from utils.eval_utils import eval_ate, eval_rendering, save_gaussians
+from .gaussian_splatting.eval_utils import eval_ate, eval_rendering, save_gaussians
 import pandas as pd
-=======
-from .gaussian_mapping import GaussianMapper
-
->>>>>>> 1d1c5f6f
 
 class Tracker(nn.Module):
     def __init__(self, cfg, args, slam):
@@ -160,25 +149,16 @@
         self.traj_filler = PoseTrajectoryFiller(net=self.net, video=self.video, device=self.device)
 
         self.mapping_queue = mp.Queue()
-<<<<<<< HEAD
-        self.visualization_queue = mp.Queue()
-
+        self.gaussian_mapper = GaussianMapper(cfg, args, self, mapping_queue=self.mapping_queue)
+
+        # Stream the images into the main thread
+        self.input_pipe = mp.Queue()
         # self.evaluate = cfg["evaluate"]
         self.evaluate = True
         self.dataset = None
 
-        self.gaussian_mapper = MonogsGaussianMapper(cfg, args, self, mapping_queue=self.mapping_queue,use_gui=not self.evaluate)
-
-
-
     def set_dataset(self, dataset):
         self.dataset = dataset
-=======
-        self.gaussian_mapper = GaussianMapper(cfg, args, self, mapping_queue=self.mapping_queue)
-
-        # Stream the images into the main thread
-        self.input_pipe = mp.Queue()
->>>>>>> 1d1c5f6f
 
     def update_cam(self, cfg):
         """
@@ -289,7 +269,6 @@
         self.gaussian_mapping_finished += 1
         print("Gaussian Mapping Done!")
 
-<<<<<<< HEAD
         ### -------------- to be moved in termination thread -------------------
         if self.evaluate:
             print("Initialize my evaluation")
@@ -327,58 +306,6 @@
 
             print("Evaluation complete")
 
-
-
-      
-
-    def gaussian_visualizing(self, rank, dont_run=False, visualization_queue=None):
-        print("Gaussian visualization Triggered!")
-        self.all_trigered += 1
-        if visualization_queue is None:
-            print("No queue for Gaussian visualization")
-            return
-        
-        vis = o3d.visualization.Visualizer()
-        vis.create_window()
-        point_cloud = o3d.geometry.PointCloud()
-        point_cloud.points = o3d.utility.Vector3dVector(np.random.rand(10, 3))
-        point_cloud.colors = o3d.utility.Vector3dVector(np.random.rand(10, 3))
-        vis.add_geometry(point_cloud)
-
-        while (self.gaussian_mapping_finished < 1) and (
-            not dont_run
-        ):
-            if not visualization_queue.empty():
-                print("Point cloud updated")
-                params = visualization_queue.get()
-                means3D = params["means3D"].detach().cpu().numpy()
-                rgb_colors = params["rgb_colors"].detach().cpu().numpy()  
-                n_gaussians = means3D.shape[0]
-                idxs = np.random.choice(np.arange(n_gaussians), n_gaussians//10, replace=False)
-                point_cloud.points = o3d.utility.Vector3dVector(means3D[idxs, :]) 
-                point_cloud.colors = o3d.utility.Vector3dVector(rgb_colors[idxs, :]) 
-                vis.update_geometry(point_cloud)
-                vis.poll_events()
-                vis.update_renderer()
-
-
-        self.gaussian_visualizing_finished += 1
-        print("Gaussian Visualization done!")
-
-    def meshing(self, rank, dont_run=False):
-        print("Meshing Triggered!")
-        self.all_trigered += 1
-        while self.mapping_finished < 1 and (not dont_run):
-            while self.hang_on < 1 and self.mapping_finished < 1 and self.make_video:
-                sleep(1.0)
-            self.mesher()
-            self.hang_on[:] = 0
-
-        self.meshing_finished += 1
-        print("Meshing Done!")
-    
-=======
->>>>>>> 1d1c5f6f
     def visualizing(self, rank, dont_run=False):
         print("Visualization triggered!")
         self.all_trigered += 1
@@ -551,12 +478,6 @@
         print("Terminate: Done!")
 
     def run(self, stream):
-<<<<<<< HEAD
-
-        
-        # TODO why exactly does our open3d visualization look so unclean compared to the droidcalib one?
-=======
->>>>>>> 1d1c5f6f
         processes = [
             # NOTE The OpenCV thread always needs to be 0 to work somehow
             mp.Process(target=self.show_stream, args=(0, self.input_pipe)),
@@ -564,15 +485,7 @@
             mp.Process(target=self.optimizing, args=(2, False)),
             mp.Process(target=self.multiview_filtering, args=(3, False)),
             mp.Process(target=self.visualizing, args=(4, True)),
-<<<<<<< HEAD
-            #### These are for visual quality only and generating a map of indoor rooms afterwards
-            mp.Process(target=self.mapping, args=(5, True)),
-            mp.Process(target=self.meshing, args=(6, True)),
-            mp.Process(target=self.gaussian_mapping, args=(7, False)), ## BUG: this terminates but after it nothing happens
-
-=======
             mp.Process(target=self.gaussian_mapping, args=(5, False)),
->>>>>>> 1d1c5f6f
         ]
 
         self.num_running_thread[0] += len(processes)
