--- conflicted
+++ resolved
@@ -135,12 +135,7 @@
         self.reload_map.share_memory_()
 
         # store images, depth, poses, intrinsics (shared between process)
-<<<<<<< HEAD
-        ### NOTE: use this for getting the gt and rendered images
-        self.video = DepthVideo(cfg, args)
-=======
         self.video = DepthVideo(cfg)
->>>>>>> 3a5b2ff6
 
         self.tracker = Tracker(cfg, self)
         self.ba = BundleAdjustment(cfg, self)
@@ -150,17 +145,12 @@
         # post processor - fill in poses for non-keyframes
         self.traj_filler = PoseTrajectoryFiller(net=self.net, video=self.video, device=self.device)
 
-<<<<<<< HEAD
         ## Used to share packeets for evaluation from the gaussian mapper
-        self.mapping_queue = mp.Queue()
-        self.gaussian_mapper = GaussianMapper(cfg, args, self, mapping_queue=self.mapping_queue)
-=======
         self.gaussian_mapper = GaussianMapper(cfg, self)
->>>>>>> 3a5b2ff6
 
         # Stream the images into the main thread
         self.input_pipe = mp.Queue()
-        self.evaluate = cfg["evaluate"]
+        self.evaluate = cfg.slam.evaluate
         self.dataset = None
 
 
@@ -212,7 +202,7 @@
 
         self.net.load_state_dict(state_dict)
 
-    def tracking(self, rank, stream, input_queue=mp.Queue):
+    def tracking(self, rank, stream, input_queue:mp.Queue):
         print("Tracking Triggered!")
         self.all_trigered += 1
         # Wait up for other threads to start
@@ -261,20 +251,19 @@
 
         print("Multiview Filtering Done!")
 
-    ## BUG: gaussian_mapping is not ending
-    def gaussian_mapping(self, rank, dont_run=False):
+    def gaussian_mapping(self, rank, dont_run, mapping_queue: mp.Queue):
         print("Gaussian Mapping Triggered!")
         self.all_trigered += 1
         while self.tracking_finished < 1 and not dont_run:
             while self.hang_on > 0 and self.make_video:
                 sleep(1.0)
-            self.gaussian_mapper()
+            self.gaussian_mapper(mapping_queue=mapping_queue)
         finished = False
         print("got here ----------------------------------") ## BUG: never reached
         if not dont_run:
             print("Last run") ## BUG: this is never reached
             while not finished:
-                finished = self.gaussian_mapper(the_end=True)
+                finished = self.gaussian_mapper(the_end=True,mapping_queue=mapping_queue)
 
         self.gaussian_mapping_finished += 1
         # self.shared_space['gaussian_mapper'] = self.gaussian_mapper
@@ -318,6 +307,7 @@
 
         print("Initiating termination sequence!")
         while self.optimizing_finished < 1:
+            print("Waiting for the optimizing...")
             if self.num_running_thread == 1 and self.tracking_finished > 0:
                 break
         
@@ -348,8 +338,8 @@
             print("Shape of poses:",self.video.poses.shape)
             print("Shape of ground truth poses:",self.video.poses_gt.shape)
             print("Check that gt poses are not empty:",self.video.poses_gt[25])
-            # rendering_packet = self.mapping_queue.get() 
-            # print("The eval packet is:",rendering_packet) ## Andrei BUG: doesn't reach this
+            rendering_packet = self.mapping_queue.get() 
+            print("The eval packet is:",rendering_packet) ## Andrei BUG: doesn't reach this
 
             # retrieved_mapper = self.shared_data['gaussian_mapper']
             # print("Number of cameras / frames:",len(self.gaussian_mapper.cameras)) ## BUG: why is number of camera 0 here?
@@ -431,21 +421,32 @@
         print("Terminate: Done!")
 
     def run(self, stream):
+        mapping_queue = mp.Queue()
+
         processes = [
             # NOTE The OpenCV thread always needs to be 0 to work somehow
-            mp.Process(target=self.show_stream, args=(0, self.input_pipe)),
-            mp.Process(target=self.tracking, args=(1, stream, self.input_pipe)),
-            mp.Process(target=self.optimizing, args=(2, False)),
-            mp.Process(target=self.multiview_filtering, args=(3, False)),
-            mp.Process(target=self.visualizing, args=(4, True)),
-            mp.Process(target=self.gaussian_mapping, args=(5, True)),
+            # mp.Process(target=self.show_stream, args=(0, self.input_pipe),name="OpenCV Stream"),
+            mp.Process(target=self.tracking, args=(1, stream, self.input_pipe),name="Tracking"),
+            mp.Process(target=self.optimizing, args=(2, False),name="Optimizing"),
+            mp.Process(target=self.multiview_filtering, args=(3, False),name="Multiview Filtering"),
+            mp.Process(target=self.visualizing, args=(4, True),name="Visualizing"),
+            mp.Process(target=self.gaussian_mapping, args=(5, False,mapping_queue),name="Gaussian Mapping"),
         ]
 
         self.num_running_thread[0] += len(processes)
         for p in processes:
-            
             p.start()
 
         # This will not be hit until all threads are finished
+
+        while not mapping_queue.empty():
+            a = mapping_queue.get()
+            print("From mapping queue: {}".format(a))
+
+        ## still waiting for a process which is not finished
         for p in processes:
+            print("Joining process {}".format(p.name)) 
             p.join()
+
+
+        print("Run method is finished") ## BUG: doesnt get here