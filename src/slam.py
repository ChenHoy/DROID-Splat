--- conflicted
+++ resolved
@@ -21,15 +21,9 @@
 from .multiview_filter import MultiviewFilter
 from .visualization import droid_visualization, depth2rgb
 from .trajectory_filler import PoseTrajectoryFiller
-<<<<<<< HEAD
-from .mapping import Mapper
-# old splatam mapper
-from .gaussian_mapping import GaussianMapper
-=======
 from .gaussian_mapping import GaussianMapper
 from .gaussian_splatting.eval_utils import eval_ate, eval_rendering, save_gaussians
 import pandas as pd
->>>>>>> 051d1372
 from .render import Renderer
 from multiprocessing import Manager
 
@@ -427,24 +421,6 @@
         print("Terminate: Done!")
 
     def run(self, stream):
-<<<<<<< HEAD
-
-        
-        # TODO why exactly does our open3d visualization look so unclean compared to the droidcalib one?
-        processes = [
-            # NOTE The OpenCV thread always needs to be 0 to work somehow
-            mp.Process(target=self.show_stream, args=(0, self.input_pipe)),
-            mp.Process(target=self.tracking, args=(1, stream, self.input_pipe, self.mapping_queue)),
-            mp.Process(target=self.optimizing, args=(2, False)),
-            mp.Process(target=self.multiview_filtering, args=(3, True)),
-            mp.Process(target=self.visualizing, args=(4, False)),
-            #### These are for visual quality only and generating a map of indoor rooms afterwards
-            mp.Process(target=self.mapping, args=(5, True)),
-            mp.Process(target=self.meshing, args=(6, True)),
-            mp.Process(target=self.gaussian_mapping, args=(7, False)),
-            mp.Process(target=self.gaussian_visualizing, args=(8, True, self.visualization_queue)),
-
-=======
         mapping_queue = mp.Queue()
 
         processes = [
@@ -455,12 +431,10 @@
             mp.Process(target=self.multiview_filtering, args=(3, False),name="Multiview Filtering"),
             mp.Process(target=self.visualizing, args=(4, True),name="Visualizing"),
             mp.Process(target=self.gaussian_mapping, args=(5, False,mapping_queue),name="Gaussian Mapping"),
->>>>>>> 051d1372
         ]
 
         self.num_running_thread[0] += len(processes)
         for p in processes:
-            
             p.start()
 
         # This will not be hit until all threads are finished
