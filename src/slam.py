import os
import ipdb
from colorama import Fore, Style
from collections import OrderedDict
from tqdm import tqdm
from time import gmtime, strftime, time, sleep

import cv2
import open3d as o3d
import numpy as np
import torch
import torch.nn as nn
import torch.multiprocessing as mp
from lietorch import SE3

from .droid_net import DroidNet
from .frontend import Frontend
from .backend import Backend
from .depth_video import DepthVideo
from .motion_filter import MotionFilter
from .multiview_filter import MultiviewFilter
from .visualization import droid_visualization, depth2rgb
from .trajectory_filler import PoseTrajectoryFiller
from .mapping import Mapper
# old splatam mapper
from .gaussian_mapping import GaussianMapper
from .render import Renderer
from .mesher import Mesher
from .InstantNeuS import InstantNeuS
from .monogs_mapping import GaussianMapper as MonogsGaussianMapper


class Tracker(nn.Module):
    def __init__(self, cfg, args, slam):
        super(Tracker, self).__init__()
        self.args = args
        self.cfg = cfg
        self.device = args.device
        self.net = slam.net
        self.video = slam.video
        self.verbose = slam.verbose

        # filter incoming frames so that there is enough motion
        self.frontend_window = cfg["tracking"]["frontend"]["window"]
        filter_thresh = cfg["tracking"]["motion_filter"]["thresh"]
        self.motion_filter = MotionFilter(
            self.net, self.video, thresh=filter_thresh, device=self.device
        )

        # frontend process
        self.frontend = Frontend(self.net, self.video, self.args, self.cfg)

    def forward(self, timestamp, image, depth, intrinsic, gt_pose=None):
        with torch.no_grad():
            ### check there is enough motion
            self.motion_filter.track(
                timestamp, image, depth, intrinsic, gt_pose=gt_pose
            )

            # local bundle adjustment
            self.frontend()


class BundleAdjustment(nn.Module):
    def __init__(self, cfg, args, slam):
        super(BundleAdjustment, self).__init__()
        self.args = args
        self.cfg = cfg
        self.device = args.device
        self.net = slam.net
        self.video = slam.video
        self.verbose = slam.verbose
        self.frontend_window = cfg["tracking"]["frontend"]["window"]
        self.last_t = -1
        self.ba_counter = -1

        # backend process
        self.backend = Backend(self.net, self.video, self.args, self.cfg)

    def info(self, msg):
        print(Fore.GREEN)
        print(msg)
        print(Style.RESET_ALL)

    def forward(self):
        cur_t = self.video.counter.value
        t = cur_t

        if cur_t > self.frontend_window:
            t_start = 0
            now = f'{strftime("%Y-%m-%d %H:%M:%S", gmtime())} - Full BA'
            msg = f"\n\n {now} : [{t_start}, {t}]; Current Keyframe is {cur_t}, last is {self.last_t}."

            self.backend.dense_ba(t_start=t_start, t_end=t, steps=6, motion_only=False)
            self.info(msg + "\n")

            self.last_t = cur_t


class SLAM:
    def __init__(self, args, cfg):
        super(SLAM, self).__init__()
        self.args = args
        self.cfg = cfg
        self.device = args.device
        self.verbose = cfg["verbose"]
        self.mode = cfg["mode"]
        self.only_tracking = cfg["only_tracking"]
        self.make_video = args.make_video

        if args.output is None:
            self.output = cfg["data"]["output"]
        else:
            self.output = args.output
        os.makedirs(self.output, exist_ok=True)
        os.makedirs(f"{self.output}/logs/", exist_ok=True)

        self.update_cam(cfg)
        self.load_bound(cfg)

        self.mapping_net = InstantNeuS(
            cfg["mapping"]["model"],
            bound=cfg["mapping"]["bound"],
            device=cfg["mapping"]["device"],
        ).to(cfg["mapping"]["device"])
        self.net = DroidNet()

        self.load_pretrained(cfg["tracking"]["pretrained"])
        self.net.to(self.device).eval()
        self.net.share_memory()
        self.mapping_net.share_memory()

        self.renderer = Renderer(cfg, args, self)

        self.num_running_thread = torch.zeros((1)).int()
        self.num_running_thread.share_memory_()
        self.all_trigered = torch.zeros((1)).int()
        self.all_trigered.share_memory_()
        self.tracking_finished = torch.zeros((1)).int()
        self.tracking_finished.share_memory_()
        self.mapping_finished = torch.zeros((1)).int()
        self.mapping_finished.share_memory_()
        self.gaussian_mapping_finished = torch.zeros((1)).int()
        self.gaussian_mapping_finished.share_memory_()
        self.meshing_finished = torch.zeros((1)).int()
        self.meshing_finished.share_memory_()
        self.optimizing_finished = torch.zeros((1)).int()
        self.optimizing_finished.share_memory_()
        self.visualizing_finished = torch.zeros((1)).int()
        self.visualizing_finished.share_memory_()
        self.gaussian_visualizing_finished = torch.zeros((1)).int()
        self.gaussian_visualizing_finished.share_memory_()

        self.hang_on = torch.zeros((1)).int()
        self.hang_on.share_memory_()

        self.reload_map = torch.zeros((1)).int()
        self.reload_map.share_memory_()
        self.post_processing_iters = cfg["mapping"]["post_processing_iters"]

        # store images, depth, poses, intrinsics (shared between process)
        self.video = DepthVideo(cfg, args)

        self.tracker = Tracker(cfg, args, self)
        self.ba = BundleAdjustment(cfg, args, self)

        self.multiview_filter = MultiviewFilter(cfg, args, self)

        # post processor - fill in poses for non-keyframes
        self.traj_filler = PoseTrajectoryFiller(
            net=self.net, video=self.video, device=self.device
        )

        # Stream the images into the main thread
        self.input_pipe = mp.Queue()

        self.mapper = Mapper(cfg, args, self)
        self.mesher = Mesher(cfg, args, self)

        self.mapping_queue = mp.Queue()
        self.visualization_queue = mp.Queue()

        self.gaussian_mapper = MonogsGaussianMapper(cfg, args, self, mapping_queue=self.mapping_queue)


    def update_cam(self, cfg):
        """
        Update the camera intrinsics according to the pre-processing config,
        such as resize or edge crop
        """
        # resize the input images to crop_size(variable name used in lietorch)
        H, W = float(cfg["cam"]["H"]), float(cfg["cam"]["W"])
        fx, fy = cfg["cam"]["fx"], cfg["cam"]["fy"]
        cx, cy = cfg["cam"]["cx"], cfg["cam"]["cy"]

        h_edge, w_edge = cfg["cam"]["H_edge"], cfg["cam"]["W_edge"]
        H_out, W_out = cfg["cam"]["H_out"], cfg["cam"]["W_out"]

        self.fx = fx * (W_out + w_edge * 2) / W
        self.fy = fy * (H_out + h_edge * 2) / H
        self.cx = cx * (W_out + w_edge * 2) / W
        self.cy = cy * (H_out + h_edge * 2) / H
        self.H, self.W = H_out, W_out

        self.cx = self.cx - w_edge
        self.cy = self.cy - h_edge

    def load_bound(self, cfg):
        """
        Pass the scene bound parameters to different decoders and self.
        Args:
            cfg:                        (dict), parsed config dict

        """
        # scale the bound if there is a global scaling factor
        self.bound = torch.from_numpy(np.array(cfg["mapping"]["bound"])).float()

    def load_pretrained(self, pretrained):
        print(f"INFO: load pretrained checkpiont from {pretrained}!")

        state_dict = OrderedDict(
            [(k.replace("module.", ""), v) for (k, v) in torch.load(pretrained).items()]
        )

        state_dict["update.weight.2.weight"] = state_dict["update.weight.2.weight"][:2]
        state_dict["update.weight.2.bias"] = state_dict["update.weight.2.bias"][:2]
        state_dict["update.delta.2.weight"] = state_dict["update.delta.2.weight"][:2]
        state_dict["update.delta.2.bias"] = state_dict["update.delta.2.bias"][:2]

        self.net.load_state_dict(state_dict)

    def tracking(self, rank, stream, input_queue=mp.Queue, mapping_queue=None):
        print("Tracking Triggered!")
        self.all_trigered += 1
        # Wait up for other threads to start
        while self.all_trigered < self.num_running_thread:
            pass
        for frame in tqdm(stream):
            timestamp, image, depth, intrinsic, gt_pose = frame
            if self.mode not in ["rgbd", "prgbd"]:
                depth = None
            # Transmit the incoming stream to another visualization thread
            # input_queue.put(image)
            # input_queue.put(depth)

            self.tracker(timestamp, image, depth, intrinsic, gt_pose)

            # if mapping_queue is not None and (timestamp == 0 or (timestamp) % 10 == 0):
            #     mapping_queue.put(frame)


            # predict mesh every 50 frames for video making
            if timestamp % 50 == 0 and timestamp > 0 and self.make_video:
                self.hang_on[:] = 1
            while self.hang_on > 0:
                sleep(1.0)

        # while not mapping_queue.empty():
        #     sleep(1.0)
        self.tracking_finished += 1
        print("Tracking Done!")

    # We need some signal that the rendering works
    # i) Use mp.Queue from rendering/mapping to visualization/show_stream
    # ii) Render the key frame image from the Gaussians and send this into the queue
    # iii) In visu thread: Take renderings and output them
    # Nerfstudio has like a 3D volume with the colors that you can fly through

    def optimizing(self, rank, dont_run=False):
        print("Full Bundle Adjustment Triggered!")
        self.all_trigered += 1
        while self.tracking_finished < 1 and not dont_run:
            while self.hang_on > 0 and self.make_video:
                sleep(1.0)
            self.ba()
            sleep(2.0)  # Let multiprocessing cool down a little bit

        if not dont_run:
            self.ba()
        self.optimizing_finished += 1

        print("Full Bundle Adjustment Done!")

    def multiview_filtering(self, rank, dont_run=False):
        print("Multiview Filtering Triggered!")
        self.all_trigered += 1
        while (
            self.tracking_finished < 1 or self.optimizing_finished < 1
        ) and not dont_run:
            while self.hang_on > 0 and self.make_video:
                sleep(1.0)
            self.multiview_filter()

        print("Multiview Filtering Done!")

    def mapping(self, rank, dont_run=False):
        print("Dense Mapping Triggered!")
        self.all_trigered += 1
        while self.tracking_finished < 1 and not dont_run:
            while self.hang_on > 0 and self.make_video:
                sleep(1.0)
            self.mapper()

        if not dont_run:
            print("Start post-processing on mapping...")
            for i in tqdm(range(self.post_processing_iters)):
                self.mapper(the_end=True)
        self.mapping_finished += 1
        print("Dense Mapping Done!")

    def gaussian_mapping(self, rank, dont_run=False):
        print("Gaussian Mapping Triggered!")
        self.all_trigered += 1
        while self.tracking_finished < 1 and not dont_run:
            while self.hang_on > 0 and self.make_video:
                sleep(1.0)
<<<<<<< HEAD
            self.gaussian_mapper2()
            # self.gaussian_mapper()
        finished = False
        if not dont_run:
            while not finished:
                finished = self.gaussian_mapper2(the_end=True)
                # finished = self.gaussian_mapper(the_end=True)
        
=======
            self.gaussian_mapper()
        finished = False
        if not dont_run:
            while not finished:
                finished = self.gaussian_mapper(the_end=True)
            
>>>>>>> 3ffc1b2e
        self.gaussian_mapping_finished += 1
        print("Gaussian Mapping Done!")



    def gaussian_visualizing(self, rank, dont_run=False, visualization_queue=None):
        print("Gaussian visualization Triggered!")
        self.all_trigered += 1
        if visualization_queue is None:
            print("No queue for Gaussian visualization")
            return
        
        vis = o3d.visualization.Visualizer()
        vis.create_window()
        point_cloud = o3d.geometry.PointCloud()
        point_cloud.points = o3d.utility.Vector3dVector(np.random.rand(10, 3))
        point_cloud.colors = o3d.utility.Vector3dVector(np.random.rand(10, 3))
        vis.add_geometry(point_cloud)

        while (self.gaussian_mapping_finished < 1) and (
            not dont_run
        ):
            if not visualization_queue.empty():
                print("Point cloud updated")
                params = visualization_queue.get()
                means3D = params["means3D"].detach().cpu().numpy()
                rgb_colors = params["rgb_colors"].detach().cpu().numpy()  
                n_gaussians = means3D.shape[0]
                idxs = np.random.choice(np.arange(n_gaussians), n_gaussians//10, replace=False)
                point_cloud.points = o3d.utility.Vector3dVector(means3D[idxs, :]) 
                point_cloud.colors = o3d.utility.Vector3dVector(rgb_colors[idxs, :]) 
                vis.update_geometry(point_cloud)
                vis.poll_events()
                vis.update_renderer()


        self.gaussian_visualizing_finished += 1
        print("Gaussian Visualization done!")

    def meshing(self, rank, dont_run=False):
        print("Meshing Triggered!")
        self.all_trigered += 1
        while self.mapping_finished < 1 and (not dont_run):
            while self.hang_on < 1 and self.mapping_finished < 1 and self.make_video:
                sleep(1.0)
            self.mesher()
            self.hang_on[:] = 0

        self.meshing_finished += 1
        print("Meshing Done!")
    
    def visualizing(self, rank, dont_run=False):
        print("Visualization triggered!")
        self.all_trigered += 1
        while (self.tracking_finished < 1 or self.optimizing_finished < 1) and (
            not dont_run
        ):
            droid_visualization(self.video, device=self.device, save_root=self.output)

        self.visualizing_finished += 1
        print("Visualization Done!")

    def show_stream(self, rank, input_queue: mp.Queue) -> None:
        print("OpenCV Image stream triggered!")
        self.all_trigered += 1
        while self.tracking_finished < 1 or self.optimizing_finished < 1:
            if not input_queue.empty():
                try:
                    rgb = input_queue.get()
                    depth = input_queue.get()

                    rgb_image = rgb[0, [2, 1, 0], ...].permute(1, 2, 0).clone().cpu()
                    cv2.imshow("RGB", rgb_image.numpy())
                    if self.mode in ["rgbd", "prgbd"] and depth is not None:
                        # Create normalized depth map with intensity plot
                        depth_image = depth2rgb(depth.clone().cpu())[0]
                        # Convert to BGR for cv2
                        cv2.imshow("depth", depth_image[..., ::-1])
                    cv2.waitKey(1)
                except Exception as e:
                    print(e)
                    print("Continuing...")
                    pass

    def terminate(self, rank, stream=None):
        """fill poses for non-keyframe images and evaluate"""

        while self.optimizing_finished < 1:
            if self.num_running_thread == 1 and self.tracking_finished > 0:
                break

        os.makedirs(os.path.join(self.output, "checkpoints/"), exist_ok=True)
        torch.save(
            {
                "mapping_net": self.mapping_net.state_dict(),
                "tracking_net": self.net.state_dict(),
                "keyframe_timestamps": self.video.timestamp,
            },
            os.path.join(self.output, "checkpoints/go.ckpt"),
        )

        do_evaluation = True
        if do_evaluation:
            from evo.core.trajectory import PoseTrajectory3D
            import evo.main_ape as main_ape
            from evo.core.metrics import PoseRelation
            from evo.core.trajectory import PosePath3D
            import numpy as np

            print("#" * 20 + f" Results for {stream.input_folder} ...")

            timestamps = [i for i in range(len(stream))]
            camera_trajectory = self.traj_filler(stream)  # w2cs
            w2w = SE3(self.video.pose_compensate[0].clone().unsqueeze(dim=0)).to(
                camera_trajectory.device
            )
            camera_trajectory = w2w * camera_trajectory.inv()
            traj_est = camera_trajectory.data.cpu().numpy()
            estimate_c2w_list = camera_trajectory.matrix().data.cpu()

            
            out_path = os.path.join(self.output, "checkpoints/est_poses.npy")
            np.save(out_path, estimate_c2w_list.numpy())  # c2ws

            traj_ref = []
            traj_est_select = []
            if stream.poses is None:  # for eth3d submission
                if stream.image_timestamps is not None:
                    submission_txt = os.path.join(self.output, "submission.txt")
                    with open(submission_txt, "w") as fp:
                        for tm, pos in zip(stream.image_timestamps, traj_est.tolist()):
                            str = f"{tm:.9f}"
                            for ps in pos:  # timestamp tx ty tz qx qy qz qw
                                str += f" {ps:.14f}"
                            fp.write(str + "\n")
                    print("Poses are save to {}!".format(submission_txt))

                print("Terminate: no GT poses found!")
                trans_init = None
                gt_c2w_list = None
            else:
                for i in range(len(stream.poses)):
                    val = stream.poses[i].sum()
                    if np.isnan(val) or np.isinf(val):
                        print(f"Nan or Inf found in gt poses, skipping {i}th pose!")
                        continue
                    traj_est_select.append(traj_est[i])
                    traj_ref.append(stream.poses[i])

                traj_est = np.stack(traj_est_select, axis=0)
                gt_c2w_list = torch.from_numpy(np.stack(traj_ref, axis=0))

                traj_est = PoseTrajectory3D(
                    positions_xyz=traj_est[:, :3],
                    orientations_quat_wxyz=traj_est[:, 3:],
                    timestamps=np.array(timestamps),
                )

                traj_ref = PosePath3D(poses_se3=traj_ref)

                result = main_ape.ape(
                    traj_ref,
                    traj_est,
                    est_name="traj",
                    pose_relation=PoseRelation.translation_part,
                    align=True,
                    correct_scale=True,
                )

                out_path = os.path.join(self.output, "metrics_traj.txt")
                with open(out_path, "a") as fp:
                    fp.write(result.pretty_str())
                trans_init = result.np_arrays["alignment_transformation_sim3"]

            if self.meshing_finished > 0 and (not self.only_tracking):
                self.mesher(
                    the_end=True,
                    estimate_c2w_list=estimate_c2w_list,
                    gt_c2w_list=gt_c2w_list,
                    trans_init=trans_init,
                )

        print("Terminate: Done!")

    def run(self, stream):

        
        # TODO why exactly does our open3d visualization look so unclean compared to the droidcalib one?
        processes = [
            # NOTE The OpenCV thread always needs to be 0 to work somehow
            mp.Process(target=self.show_stream, args=(0, self.input_pipe)),
            mp.Process(target=self.tracking, args=(1, stream, self.input_pipe, self.mapping_queue)),
            mp.Process(target=self.optimizing, args=(2, False)),
            mp.Process(target=self.multiview_filtering, args=(3, True)),
            mp.Process(target=self.visualizing, args=(4, False)),
            #### These are for visual quality only and generating a map of indoor rooms afterwards
<<<<<<< HEAD
            mp.Process(target=self.mapping, args=(5, False)),
            mp.Process(target=self.meshing, args=(6, False)),
            mp.Process(target=self.gaussian_mapping, args=(7, True)),
=======
            mp.Process(target=self.mapping, args=(5, True)),
            mp.Process(target=self.meshing, args=(6, True)),
            mp.Process(target=self.gaussian_mapping, args=(7, False)),
>>>>>>> 3ffc1b2e
            mp.Process(target=self.gaussian_visualizing, args=(8, True, self.visualization_queue)),

        ]

        self.num_running_thread[0] += len(processes)
        for p in processes:
            
            p.start()

        # This will not be hit until all threads are finished
        for p in processes:
            p.join()<|MERGE_RESOLUTION|>--- conflicted
+++ resolved
@@ -314,23 +314,12 @@
         while self.tracking_finished < 1 and not dont_run:
             while self.hang_on > 0 and self.make_video:
                 sleep(1.0)
-<<<<<<< HEAD
-            self.gaussian_mapper2()
-            # self.gaussian_mapper()
-        finished = False
-        if not dont_run:
-            while not finished:
-                finished = self.gaussian_mapper2(the_end=True)
-                # finished = self.gaussian_mapper(the_end=True)
-        
-=======
             self.gaussian_mapper()
         finished = False
         if not dont_run:
             while not finished:
                 finished = self.gaussian_mapper(the_end=True)
             
->>>>>>> 3ffc1b2e
         self.gaussian_mapping_finished += 1
         print("Gaussian Mapping Done!")
 
@@ -527,15 +516,9 @@
             mp.Process(target=self.multiview_filtering, args=(3, True)),
             mp.Process(target=self.visualizing, args=(4, False)),
             #### These are for visual quality only and generating a map of indoor rooms afterwards
-<<<<<<< HEAD
-            mp.Process(target=self.mapping, args=(5, False)),
-            mp.Process(target=self.meshing, args=(6, False)),
-            mp.Process(target=self.gaussian_mapping, args=(7, True)),
-=======
             mp.Process(target=self.mapping, args=(5, True)),
             mp.Process(target=self.meshing, args=(6, True)),
             mp.Process(target=self.gaussian_mapping, args=(7, False)),
->>>>>>> 3ffc1b2e
             mp.Process(target=self.gaussian_visualizing, args=(8, True, self.visualization_queue)),
 
         ]
