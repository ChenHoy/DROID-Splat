--- conflicted
+++ resolved
@@ -8,7 +8,6 @@
 
 
 class Backend:
-<<<<<<< HEAD
     """
     Backend optimization over the whole map and pose graph.
     This exlusively uses the CUDA kernels for optimization to save memory.
@@ -16,10 +15,7 @@
     NOTE: main difference to frontend is initializing a new factor graph each time we call
     """
 
-    def __init__(self, net, video, args, cfg):
-=======
     def __init__(self, net, video, cfg):
->>>>>>> b14103b5
         self.video = video
         self.device = cfg.slam.device
         self.update_op = net.update
@@ -61,13 +57,9 @@
         # fix the start point to avoid drift, be sure to use t_start_loop rather than t_start here.
         graph.update_lowmem(t0=t_start + 1, t1=t_end, steps=steps, iters=iter, max_t=t_end, motion_only=motion_only)
         graph.clear_edges()
-<<<<<<< HEAD
-        self.video.dirty[t_start:t_end] = True  # Mark optimized frames, for updating visualization
-=======
 
         self.video.dirty[t_start:t_end] = True
         self.video.mapping_dirty[t_start:t_end] = True
->>>>>>> b14103b5
 
         # Free up memory again after optimization
         del graph
