--- conflicted
+++ resolved
@@ -6,7 +6,6 @@
 
 import numpy as np
 import cv2
-<<<<<<< HEAD
 import matplotlib.pyplot as plt
 
 import torch
@@ -19,6 +18,9 @@
 # NOTE chen: MonoGS uses PosePath3D, everyone else uses PoseTrajectory3D which seems more compatible with our video structure
 from evo.core.trajectory import PosePath3D, PoseTrajectory3D
 from evo.tools.plot import PlotMode, prepare_axis, traj, traj_colormap
+from matplotlib import pyplot as plt
+
+from evo.tools.settings import SETTINGS
 from matplotlib import pyplot as plt
 
 from .gaussian_renderer import render
@@ -97,30 +99,6 @@
     traj_ref, traj_est = sync.associate_trajectories(traj_ref, traj_est)
     # Scale correct monocular odometry for a fair comparison if needed
     # NOTE chen: monocular can sometimes even be better than RGBD due to the adjustment
-=======
-import torch
-
-import evo
-import evo.core.metrics as metrics
-from evo.core.trajectory import PosePath3D
-from torchmetrics.image.lpip import LearnedPerceptualImagePatchSimilarity
-
-from evo.tools.settings import SETTINGS
-from matplotlib import pyplot as plt
-
-from .gaussian_renderer import render
-from ..losses.image import ssim
-from ..utils import psnr, mkdir_p, clone_obj
-
-
-def evaluate_evo(poses_gt, poses_est, plot_dir, label, monocular=False):
-    ## Plot
-    traj_ref = PosePath3D(poses_se3=poses_gt)
-    traj_est = PosePath3D(poses_se3=poses_est)
-    # traj_est_aligned = trajectory.align_trajectory(
-    #     traj_est, traj_ref, correct_scale=monocular
-    # )
->>>>>>> 5811cba2
     traj_est_aligned = clone_obj(traj_est)
     traj_est_aligned.align(traj_ref, correct_scale=monocular)
 
@@ -134,12 +112,9 @@
     else:
         print(colored(f"[Eval] RMSE ATE [m]: {rmse}", "red"))  ## Andrei NOTE: this is in m not cm
     ape_stats = ape_metric.get_all_statistics()
-<<<<<<< HEAD
     # NOTE chen: this sometimes contains a numpy.float32 instead of normal float :/
     for key, value in ape_stats.items():
         ape_stats[key] = float(value)
-=======
->>>>>>> 5811cba2
 
     with open(os.path.join(plot_dir, "stats_{}.json".format(str(label))), "w", encoding="utf-8") as f:
         json.dump(ape_stats, f, indent=4)
@@ -435,7 +410,6 @@
     output["mean_ssim"] = float(np.mean(ssim_array))
     output["mean_lpips"] = float(np.mean(lpips_array))
 
-<<<<<<< HEAD
     # Print this in pretty so we can see it
     loss_str = "[Eval] mean PSNR: {}, SSIM: {}, LPIPS: {}".format(
         output["mean_psnr"], output["mean_ssim"], output["mean_lpips"]
@@ -446,25 +420,4 @@
     print(colored(loss_str, "red"))
 
     json.dump(output, open(os.path.join(save_dir, "final_result.json"), "w", encoding="utf-8"), indent=4)
-    return output
-=======
-    psnr_save_dir = os.path.join(save_dir, "psnr", str(iteration))
-    mkdir_p(psnr_save_dir)
-
-    json.dump(
-        output,
-        open(os.path.join(psnr_save_dir, "final_result.json"), "w", encoding="utf-8"),
-        indent=4,
-    )
-    return output
-
-
-def save_gaussians(gaussians, name, iteration, final=False):
-    if name is None:
-        return
-    if final:
-        point_cloud_path = os.path.join(name, "point_cloud/final")
-    else:
-        point_cloud_path = os.path.join(name, "point_cloud/iteration_{}".format(str(iteration)))
-    gaussians.save_ply(os.path.join(point_cloud_path, "point_cloud.ply"))
->>>>>>> 5811cba2
+    return output