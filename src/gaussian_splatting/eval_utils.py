--- conflicted
+++ resolved
@@ -120,21 +120,12 @@
     with open(os.path.join(plot_dir, "stats_{}.json".format(str(label))), "w", encoding="utf-8") as f:
         json.dump(ape_stats, f, indent=4)
 
-<<<<<<< HEAD
-    plot_mode = plot.PlotMode.xy
-    fig = plt.figure()
-    ax = plot.prepare_axis(fig, plot_mode)
-    ax.set_title(f"ATE RMSE: {ape_stat}")
-    plot.traj(ax, plot_mode, traj_ref, "--", "gray", "gt")
-    plot.traj_colormap(
-=======
     plot_mode = PlotMode.xy
     fig = plt.figure()
     ax = prepare_axis(fig, plot_mode)
     ax.set_title(f"ATE RMSE: {rmse}")
     traj(ax, plot_mode, traj_ref, "--", "gray", "gt", plot_start_end_markers=True)
     traj_colormap(
->>>>>>> 8d562b02
         ax,
         traj_est_aligned,
         ape_metric.error,
@@ -241,14 +232,7 @@
     return ate
 
 
-<<<<<<< HEAD
-            _, _, _, _, c2w, _ = video.get_mapping_item(kf_id, device=video.device)
-            w2c = torch.inverse(c2w)
-            R_est = w2c[:3, :3].unsqueeze(0).detach()
-            T_est = w2c[:3, 3].detach()
-=======
 ### Rendering ###
->>>>>>> 8d562b02
 
 
 def create_comparison_figure(
