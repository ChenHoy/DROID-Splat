--- conflicted
+++ resolved
@@ -2,12 +2,6 @@
 from typing import Optional
 
 import torch
-<<<<<<< HEAD
-from einops import rearrange, einsum
-from torch_scatter import scatter_sum
-
-from .chol import schur_solve, block_solve
-=======
 from einops import rearrange, einsum, reduce
 from torch_scatter import scatter_sum
 
@@ -20,16 +14,12 @@
     show_matrix,
     block_show,
 )
->>>>>>> 695e4613
 from .projective_ops import projective_transform
 from lietorch import SE3
 import lietorch
 
 """
 Bundle Adjustment for SLAM implemented in pure Python. 
-<<<<<<< HEAD
-This is supposed to replicate the CUDA kernel.
-=======
 This is supposed to replicate the CUDA kernel and allows prototyping new functions.
 
 We distinguish the following cases here:
@@ -52,7 +42,6 @@
 these will be occluded, i.e. the objective optimizes a consistent visible scene which matches 
 the predicted optical flow. This is mostly stable when having scale vary between [0.1, 2.0] and some shifts. 
 Values above/below that result in large drifts when used naively.
->>>>>>> 695e4613
 
 NOTE PyTorch 2.1.2 and Python3.11 somehow results in float16 output of matmul 
 of two float32 inputs! :/
@@ -68,16 +57,12 @@
 we observe not only here but also in the working examples from lietorch, that this is not the case :/
 H is symmetric, but only the diagonal elements Hii and Hjj have positive real eigenvalues. This due to 
 how we define the residuals! If you define them using two poses gi & gj, there will be off diagonal elements. 
-<<<<<<< HEAD
-DROID-SLAM uses the same formulation like DSO does!
-=======
 DROID-SLAM uses the same formulation like DSO does, so this is normal
 
 NOTE Introducing additional scale/shift parameters for a prior can destabilize the optimization when also optimizing the poses. 
 This creats an ambiguity, where we could scale the disparities and poses with a different scale. This usually diverges!
 
 NOTE we change tensors in place similar to the CUDA kernel API, so be cautious what you pass to these functions
->>>>>>> 695e4613
 """
 
 
@@ -108,55 +93,6 @@
 def safe_scatter_add_mat_inplace(H, data, ii, jj, B, M, D):
     v = (ii >= 0) & (jj >= 0)
     H.scatter_add_(1, (ii[v] * M + jj[v]).view(1, -1, 1, 1).repeat(B, 1, D, D), data[:, v])
-<<<<<<< HEAD
-
-
-def safe_scatter_add_vec_inplace(b, data, ii, B, M, D):
-    v = ii >= 0
-    b.scatter_add_(1, ii[v].view(1, -1, 1).repeat(B, 1, D), data[:, v])
-
-
-def disp_retr(disps: torch.Tensor, dz: torch.Tensor, ii) -> torch.Tensor:
-    """Apply retraction operator to inv-depth maps where dz can be
-    multiple updates (results from multiple constraints) which are scatter summed
-    to update the key frames ii.
-
-    d_k2 = d_k1 + dz
-    """
-    ii = ii.to(device=dz.device)
-    return disps + scatter_sum(dz, ii, dim=1, dim_size=disps.shape[1])
-
-
-def pose_retr(poses: SE3, dx: torch.Tensor, ii) -> SE3:
-    """Apply retraction operator to poses, where dx are lie algebra
-    updates which come from multiple constraints and are scatter summed
-    to the key frame poses ii.
-
-    g_k2 = exp^(dx) * g_k1
-    """
-    ii = ii.to(device=dx.device)
-    return poses.retr(scatter_sum(dx, ii, dim=1, dim_size=poses.shape[1]))
-
-
-def is_positive_definite(matrix: torch.Tensor, eps=2e-5) -> bool:
-    """Check if a Matrix is positive definite by checking symmetry looking at the eigenvalues"""
-    return bool((abs(matrix - matrix.mT) < eps).all() and (torch.linalg.eigvals(matrix).real >= 0).all())
-
-
-# i) Implement the disps_sens part like in the CUDA kernel
-# ii) Implement our scale optimization and dont optimize the poses
-# NOTE the original RGBD SLAM by Teed formulation actually is || r || ** 2 + alpha * || D - D_prior || ** 2
-# They already adapted the Jacobian / Hessian to account for this
-# They use alpha = 0.05 per default
-def BA_prior(
-    target: torch.Tensor,
-    weight: torch.Tensor,
-    eta: torch.Tensor,
-    poses: SE3,
-    disps: torch.Tensor,
-    disps_sens: torch.Tensor,
-    intrinsics: torch.Tensor,
-=======
 
 
 def safe_scatter_add_vec_inplace(b, data, ii, B, M, D):
@@ -435,139 +371,10 @@
     all_poses: SE3,
     all_disps: torch.Tensor,
     all_intrinsics: torch.Tensor,
->>>>>>> 695e4613
     ii: torch.Tensor,
     jj: torch.Tensor,
     t0: int,
     t1: int,
-<<<<<<< HEAD
-    ep: float = 0.1,
-    lm: float = 1e-4,
-    alpha: float = 0.05,
-):
-    """Bundle Adjustment for optimizing the disparity according to current poses and a depth prior.
-    Normally we could also update the poses with this combined objective, but HI-SLAM only optimizes the depths.
-
-    How is disps_sens aka a prior used in the original cuda BA?
-    ---
-    m = disps_sens[kx] > 0 (Check for where depth is defined)
-    alpha = 0.05
-    C = C[ii, jj, kx] + alpha * m + (1 - m) * eta (Add alpha only for where there is a prior, else only add normal damping)
-        (This makes sense as the Jacobian of the second objective will just be alpha*r)
-        (If disps_sens is 0 -> C = C + eta * I)
-    w = w[ii, kx] - m * alpha * (disps[kx] - disps_sens[kx]) (This just adds the second residual on top)
-    """
-    raise NotImplementedError("This function is not implemented yet!")
-
-
-def bundle_adjustment(
-    target: torch.Tensor,
-    weight: torch.Tensor,
-    damping: torch.Tensor,
-    poses: torch.Tensor,
-    disps: torch.Tensor,
-    disps_sens: Optional[torch.Tensor],
-    intrinsics: torch.Tensor,
-    ii: torch.Tensor,
-    jj: torch.Tensor,
-    t0: int,
-    t1: int,
-    iters: int = 4,
-    lm: float = 1e-4,
-    ep: float = 0.1,
-    structure_only: bool = False,
-    motion_only: bool = False,
-) -> None:
-    """Wrapper function around different bundle adjustment methods."""
-
-    assert sum([structure_only, motion_only]) <= 1, "You can either optimize only motion or structure or both!"
-
-    Gs = lietorch.SE3(poses[None, ...])
-    # Batch up the tensors to work with the pure Python code
-    disps, weight = disps.unsqueeze(0), weight.unsqueeze(0)
-    target, intrinsics = target.unsqueeze(0), intrinsics.unsqueeze(0)
-    if disps_sens is not None:
-        disps_sens = disps_sens.unsqueeze(0)
-    else:
-        disps_sens = None
-
-    for i in range(iters):
-        if motion_only:
-            MoBA(target, weight, damping, Gs, disps, intrinsics, ii, jj, t0, t1, ep, lm)
-
-        if structure_only:
-            BA(target, weight, damping, Gs, disps, disps_sens, intrinsics, ii, jj, t0, t1, ep, lm, True)
-            disps.clamp(min=0.001)
-
-        if not motion_only and not structure_only:
-            BA(target, weight, damping, Gs, disps, disps_sens, intrinsics, ii, jj, t0, t1, ep, lm)
-            disps.clamp(min=0.001)
-
-    # Update the video
-    poses = Gs.data[0]
-    disps = disps[0]  # Remove the batch dimension again
-
-
-def get_hessian_and_rhs(
-    Jz: torch.Tensor,
-    Ji: torch.Tensor,
-    Jj: torch.Tensor,
-    target: torch.Tensor,
-    weight: torch.Tensor,
-    coords: torch.Tensor,
-    valid: torch.Tensor,
-    with_structure: bool = True,
-):
-    """Get mixed terms of Jacobian and Hessian for constructing the linear system"""
-    B, N, _, ht, wd = target.shape
-    # Reshape to residuals vector
-    r = rearrange(target, "b n xy h w -> b n h w xy") - coords
-    # Filter out super large residuals
-    valid *= (r.norm(dim=-1) < 250.0).float().unsqueeze(-1)
-    r = rearrange(r.double(), "b n h w xy -> b n (h w xy)")
-    w = 0.001 * (valid * rearrange(weight, "b n xy h w -> b n h w xy"))
-    w = rearrange(w.double(), "b n h w xy -> b n (h w xy) 1")
-
-    Ji = rearrange(Ji, "b n h w xy D -> b n (h w xy) D")
-    Jj = rearrange(Jj, "b n h w xy D -> b n (h w xy) D")
-    wJiT, wJjT = (w * Ji).mT, (w * Jj).mT
-
-    # Each block is B x N x D x D
-    Hii = einsum(wJiT, Ji, "b n i j , b n j k -> b n i k").double()
-    Hij = einsum(wJiT, Jj, "b n i j , b n j k -> b n i k").double()
-    Hji = einsum(wJjT, Ji, "b n i j , b n j k -> b n i k").double()
-    Hjj = einsum(wJjT, Jj, "b n i j , b n j k -> b n i k").double()
-    # Each rhs term is B x N x D x 1
-    vi = einsum(wJiT, r, "b n D hwxy, b n hwxy -> b n D").double()
-    vj = einsum(wJjT, r, "b n D hwxy, b n hwxy -> b n D").double()
-
-    if not with_structure:
-        return Hii, Hij, Hji, Hjj, vi, vj
-
-    # Mixed term of camera and disp blocks
-    # (BNHW x D x 2) x (BNHW x 2 x 1) -> (BNHW x D x 1)
-    Jz = rearrange(Jz, "b n h w xy 1 -> b n (h w) xy 1")
-    wJiT = rearrange(wJiT, "b n D (hw xy) -> b n hw D xy", hw=ht * wd, xy=2)
-    wJjT = rearrange(wJjT, "b n D (hw xy) -> b n hw D xy", hw=ht * wd, xy=2)
-    Eik = torch.matmul(wJiT, Jz).squeeze(-1).double()
-    Ejk = torch.matmul(wJjT, Jz).squeeze(-1).double()
-
-    # Sparse diagonal block of disparities only
-    w = rearrange(w, "b n (hw xy) 1 -> b n hw xy", hw=ht * wd)
-    r = rearrange(r, "b n (hw xy) -> b n hw xy", hw=ht * wd)
-    wJzT = (w[..., None] * Jz).mT  # (B N HW 1 XY)
-    wk = einsum(wJzT.squeeze(-2), r, "b n hw xy, b n hw xy -> b n hw").double()
-    Ck = einsum(wJzT.squeeze(-2), Jz.squeeze(-1), "b n hw xy, b n hw xy -> b n hw")
-    Ck = Ck.double()
-
-    return Hii, Hij, Hji, Hjj, Eik, Ejk, Ck, vi, vj, wk
-
-
-def MoBA(
-    target: torch.Tensor,
-    weight: torch.Tensor,
-    eta: torch.Tensor,
-=======
     eta: torch.Tensor,
     all_disps_sens: Optional[torch.Tensor] = None,
     alpha: float = 0.05,
@@ -751,7 +558,6 @@
 def BA_prior(
     target: torch.Tensor,
     weight: torch.Tensor,
->>>>>>> 695e4613
     all_poses: SE3,
     all_disps: torch.Tensor,
     all_intrinsics: torch.Tensor,
@@ -759,122 +565,6 @@
     jj: torch.Tensor,
     t0: int,
     t1: int,
-<<<<<<< HEAD
-    ep: float = 0.1,
-    lm: float = 1e-4,
-    rig: int = 1,
-) -> None:
-    """Motion only bundle adjustment for optimizing pose nodes inside a window [t0, t1].
-    The factor graph is defined by ii, jj.
-
-    NOTE This always builds the system for poses 0:t1, but
-    then excludes all poses as fixed before t0.
-    """
-    # Select keyframe window to optimize over!
-    disps, poses, intrinsics = all_disps[:, :t1], all_poses[:, :t1], all_intrinsics[:, :t1]
-
-    # Always fix the first pose and then fix all poses outside of optimization window
-    fixedp = max(t0, 1)
-
-    B, M, ht, wd = disps.shape  # M is a all cameras
-    N = ii.shape[0]  # Number of edges for relative pose constraints
-    D = poses.manifold_dim  # 6 for SE3, 7 for SIM3
-
-    ### 1: compute jacobians and residuals ###
-    coords, valid, (Ji, Jj, Jz) = projective_transform(poses, disps, intrinsics, ii, jj, jacobian=True)
-    # NOTE normally this should be -Ji / -Jj and then vi / vj = -J^T @ r
-    Ji, Jj, Jz = Ji.double(), Jj.double(), Jz.double()
-    ### 2: Construct linear system
-    Hii, Hij, Hji, Hjj, vi, vj = get_hessian_and_rhs(Jz, Ji, Jj, target, weight, coords, valid, with_structure=False)
-
-    # only optimize keyframe poses
-    M = M - fixedp
-    ii = ii / rig - fixedp
-    jj = jj / rig - fixedp
-    ii, jj = ii.to(torch.int64), jj.to(torch.int64)
-
-    # Assemble larger sparse system for optimization window
-    H = torch.zeros(B, M * M, D, D, device=target.device, dtype=torch.float64)
-    safe_scatter_add_mat_inplace(H, Hii, ii, ii, B, M, D)
-    safe_scatter_add_mat_inplace(H, Hij, ii, jj, B, M, D)
-    safe_scatter_add_mat_inplace(H, Hji, jj, ii, B, M, D)
-    safe_scatter_add_mat_inplace(H, Hjj, jj, jj, B, M, D)
-    H = H.reshape(B, M, M, D, D)
-
-    v = torch.zeros(B, M, D, device=target.device, dtype=torch.float64)
-    safe_scatter_add_vec_inplace(v, vi, ii, B, M, D)
-    safe_scatter_add_vec_inplace(v, vj, jj, B, M, D)
-
-    ### 3: solve the system + apply retraction ###
-    dx = block_solve(H, v, ep=ep, lm=lm)
-    if torch.isnan(dx).any():
-        dx = torch.zeros_like(dx)
-        print("Cholesky decomposition failed, using zero update instead")
-
-    # Update only un-fixed poses
-    poses1, poses2 = poses[:, :fixedp], poses[:, fixedp:]
-    poses2 = poses2.retr(dx)
-    poses = lietorch.cat([poses1, poses2], dim=1)
-    # Update global poses
-    all_poses[:, :t1] = poses
-
-
-def BA(
-    target: torch.Tensor,
-    weight: torch.Tensor,
-    eta: torch.Tensor,
-    all_poses: SE3,
-    all_disps: torch.Tensor,
-    all_disps_sens: Optional[torch.Tensor],
-    all_intrinsics: torch.Tensor,
-    ii: torch.Tensor,
-    jj: torch.Tensor,
-    t0: int,
-    t1: int,
-    ep: float = 0.1,
-    lm: float = 1e-4,
-    alpha: float = 0.05,
-    rig: int = 1,
-    structure_only: bool = False,
-) -> None:
-    """Bundle Adjustment for optimizing both poses and disparities.
-
-    Shapes that should be expected:
-        target / r: (B, N, 2, H, W) -> (BNHW x 2) = (M x 2), i.e. we have BNHW points and 2 (xy) coordinates
-        Ji / Jj: (M x 2 x 6) since our function maps a 6D input to a 2D vector
-        Jz: (M x 2 x 1) since for the structure we only optimize the 1D disparity
-        H: J^T * J = (M x 6 x 6)
-        Ji^T * r / Jj^T * r (v): (M x 6 x 2) * (M x 2 x 1) = (M x 6 x 1)
-        Jz^T * r (w): (M x 1 x 2) x (M x 2 x 1) = (M x 1 x 1)
-
-    args:
-    ---
-        target: Predicted reprojected coordinates from node ci -> cj of shape (|E|, 2, H, W)
-        weight: Predicted confidence weights of "target" of shape (|E|, 2, H, W)
-        eta: Levenberg-Marqhart damping factor on depth of shape (|V|, H, W)
-        ii: Timesteps of outgoing edges of shape (|E|)
-        jj: Timesteps of incoming edges of shape (|E|)
-        t0: Optimization window start time
-        t1: Optimitation window end time
-    """
-    # Select keyframe window to optimize over!
-    disps, poses, intrinsics = all_disps[:, :t1], all_poses[:, :t1], all_intrinsics[:, :t1]
-    if all_disps_sens is not None:
-        disps_sens = all_disps_sens[:, :t1]
-    else:
-        disps_sens = None
-
-    # Always fix the first pose and then fix all poses outside of optimization window
-    fixedp = max(t0, 1)
-
-    B, M, ht, wd = disps.shape  # M is a all cameras
-    num_edges = ii.shape[0]  # Number of edges for relative pose constraints
-    D = poses.manifold_dim  # 6 for SE3, 7 for SIM3
-
-    ### 1: compute jacobians and residuals ###
-    coords, valid, (Ji, Jj, Jz) = projective_transform(poses, disps, intrinsics, ii, jj, jacobian=True)
-    Jz, Ji, Jj = Jz.double(), Ji.double(), Jj.double()
-=======
     eta: torch.Tensor,
     all_disps_sens: torch.Tensor,
     all_scales: torch.Tensor,
@@ -902,82 +592,20 @@
     ### 1: compute jacobians and residuals ###
     coords, valid, (Ji, Jj, Jz) = projective_transform(poses, disps, intrinsics, ii, jj, jacobian=True)
     Jz, Ji, Jj = -Jz.double(), -Ji.double(), -Jj.double()
->>>>>>> 695e4613
 
     ### 2: Assemble linear system ###
     Hii, Hij, Hji, Hjj, Eik, Ejk, Ck, vi, vj, wk = get_hessian_and_rhs(Jz, Ji, Jj, target, weight, coords, valid)
 
     # Construct larger sparse system
     kx, kk = torch.unique(ii, return_inverse=True)
-<<<<<<< HEAD
-    N = len(kx)  # Actual unique key frame nodes to be updated
-=======
     ts = torch.arange(t0, t1).long().to(ii.device)
     kx_exp, kk_exp = torch.unique(torch.cat([ts, ii], dim=0), return_inverse=True)
->>>>>>> 695e4613
 
     n = len(kx)  # Actual unique key frame nodes to be updated
     n_exp = len(kx_exp)  # Expand with [t0, t1] to include all nodes in interval even if they dont contribute
     empty_nodes = n_exp - n
     non_empty_nodes = torch.isin(kx_exp, kx)  # We can use this to filter eta
     # only optimize keyframe poses
-<<<<<<< HEAD
-    M = M - fixedp
-    ii = ii // rig - fixedp
-    jj = jj // rig - fixedp
-
-    # Scatter add all edges and assemble full Hessian
-    # 4 x (B, N, 6, 6) -> (B, M x M, 6, 6)
-    H = torch.zeros(B, M * M, D, D, device=target.device, dtype=torch.float64)
-    safe_scatter_add_mat_inplace(H, Hii, ii, ii, B, M, D)
-    safe_scatter_add_mat_inplace(H, Hij, ii, jj, B, M, D)
-    safe_scatter_add_mat_inplace(H, Hji, jj, ii, B, M, D)
-    safe_scatter_add_mat_inplace(H, Hjj, jj, jj, B, M, D)
-    H = H.reshape(B, M, M, D, D)
-
-    v = safe_scatter_add_vec(vi, ii, M) + safe_scatter_add_vec(vj, jj, M)
-    v = rearrange(v, "b m d -> b m 1 d 1")
-
-    E = safe_scatter_add_mat(Eik, ii, kk, M, N) + safe_scatter_add_mat(Ejk, jj, kk, M, N)
-    E = rearrange(E, "b (m n) hw d -> b m (n hw) d 1", m=M, n=N)
-
-    # Depth only appears if k = i, therefore the gradient is 0 for k != i
-    # This reduces the number of elements to M defined by kk
-    # kk basically scatters all edges ij onto i, i.e. we sum up all edges that are connected to i
-    C = safe_scatter_add_vec(Ck, kk, N)
-    w = safe_scatter_add_vec(wk, kk, N)
-    eta = rearrange(eta, "n h w -> 1 n (h w)")
-
-    if disps_sens is not None:
-        m = disps_sens[:, kx].view(B, -1, ht*wd) > 0
-        m = m.int()
-        # Add alpha only for where there is a prior, else only add normal damping
-        C = C + alpha * m + (1 - m) * eta + 1e-7
-        w = w - m * alpha * (disps[:, kx] - disps_sens[:, kx]).view(B, -1, ht*wd)
-    else:
-        C = C + eta + 1e-7  # Apply damping
-    C = rearrange(C, "b n hw -> b (n hw) 1 1")
-    w = rearrange(w, "b n hw -> b (n hw) 1 1")
-
-    ### 3: solve the system ###
-    if structure_only:
-        dz = schur_solve(H, E, C, v, w, ep=ep, lm=lm, structure_only=True)
-        dz = rearrange(dz, "b (n h w) 1 1 -> b n h w", n=N, h=ht, w=wd)
-        ### 4: apply retraction ###
-        all_disps[:, :t1] = disp_retr(disps, dz, kx)
-
-    else:
-        dx, dz = schur_solve(H, E, C, v, w, ep=ep, lm=lm)
-        dz = rearrange(dz, "b (n h w) 1 1 -> b n h w", n=N, h=ht, w=wd)
-        ### 4: apply retraction ###
-        # Update only un-fixed poses
-        poses1, poses2 = poses[:, :fixedp], poses[:, fixedp:]
-        poses2 = poses2.retr(dx)
-        poses = lietorch.cat([poses1, poses2], dim=1)
-        # Update global poses and disparities
-        all_poses[:, :t1] = poses
-        all_disps[:, :t1] = disp_retr(disps, dz, kx)
-=======
     m = m - fixedp
     ii = ii - fixedp
     jj = jj - fixedp
@@ -1123,5 +751,4 @@
     ### 4: apply retraction ###
     all_disps[:, :t1] = additive_retr(disps, dz, kx_exp)
     all_scales[:, :t1] = additive_retr(scales, ds.squeeze(-1), kx_exp)
-    all_shifts[:, :t1] = additive_retr(shifts, do.squeeze(-1), kx_exp)
->>>>>>> 695e4613
+    all_shifts[:, :t1] = additive_retr(shifts, do.squeeze(-1), kx_exp)