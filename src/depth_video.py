import ipdb
from termcolor import colored
from copy import deepcopy
from typing import Optional, List

import torch
from torch.multiprocessing import Value
import lietorch
import droid_backends

from .droid_net import cvx_upsample
from .geom import projective_ops as pops
from .geom import matrix_to_lie
from .geom.ba import bundle_adjustment

from .gaussian_splatting.camera_utils import Camera
from .gaussian_splatting.gaussian_renderer import render


class DepthVideo:
    """
    Data structure of multiple buffers to keep track of indices, poses, disparities, images, external disparities and more
    """

    def __init__(self, cfg):
        self.cfg = cfg

        ### Intrinsics / Calibration ###
        if cfg.data.cam.camera_model == "pinhole":
            self.n_intr = 4
            self.model_id = 0
        elif cfg.data.cam.camera_model == "mei":
            self.n_intr = 5
            self.model_id = 1
        else:
            raise Exception("Camera model not implemented! Choose either pinhole or mei model.")
        self.opt_intr = cfg.opt_intr

        self.ready = Value("i", 0)
        self.counter = Value("i", 0)

        ht = cfg.data.cam.H_out
        self.ht = ht
        wd = cfg.data.cam.W_out
        self.wd = wd
        self.stereo = cfg.mode == "stereo"
        device = cfg.device
        self.device = device
        c = 1 if not self.stereo else 2
        self.scale_factor = 8
        s = self.scale_factor
        buffer = cfg.tracking.buffer
        # Whether we upsample the predictions or not
        self.upsampled = cfg.tracking.upsample

        ### state attributes -> Raw map ###
        self.timestamp = torch.zeros(buffer, device=device, dtype=torch.float).share_memory_()
        # List for keeping track of updated frames for visualization
        self.dirty = torch.zeros(buffer, device=device, dtype=torch.bool).share_memory_()
        # List for keeping track of updated frames for Map Renderer
        self.mapping_dirty = torch.zeros(buffer, device=device, dtype=torch.bool).share_memory_()

        self.images = torch.zeros(buffer, 3, ht, wd, device=device, dtype=torch.float)
        self.intrinsics = torch.zeros(buffer, 4, device=device, dtype=torch.float).share_memory_()
        self.poses = torch.zeros(buffer, 7, device=device, dtype=torch.float).share_memory_()  # w2c quaterion
        self.poses_gt = torch.zeros(buffer, 4, 4, device=device, dtype=torch.float).share_memory_()  # c2w matrix
        self.disps = torch.ones(buffer, ht // s, wd // s, device=device, dtype=torch.float).share_memory_()
        self.disps_up = torch.zeros(buffer, ht, wd, device=device, dtype=torch.float).share_memory_()
        # Estimated Uncertainty weights for Optimization reduced for each node from factor graph
        self.uncertainty = torch.zeros(buffer, ht // s, wd // s, device=device, dtype=torch.float)
        self.uncertainty_up = torch.zeros(buffer, ht, wd, device=device, dtype=torch.float).share_memory_()

        self.disps_sens_up = torch.zeros(buffer, ht, wd, device=device, dtype=torch.float).share_memory_()
        self.disps_sens = torch.zeros(buffer, ht // s, wd // s, device=device, dtype=torch.float).share_memory_()
        # Scale and shift parameters for ambiguous monocular depth
        # Optimze the scales and shifts for Pseudo-RGBD mode
        self.optimize_scales = cfg.mode == "prgbd" and cfg.tracking.frontend.optimize_scales
        self.scales = torch.ones(buffer, device=device, dtype=torch.float).share_memory_()
        self.shifts = torch.zeros(buffer, device=device, dtype=torch.float).share_memory_()

        ### feature attributes ###
        self.fmaps = torch.zeros(buffer, c, 128, ht // s, wd // s, dtype=torch.half, device=device).share_memory_()
        self.nets = torch.zeros(buffer, 128, ht // s, wd // s, dtype=torch.half, device=device).share_memory_()
        self.inps = torch.zeros(buffer, 128, ht // s, wd // s, dtype=torch.half, device=device).share_memory_()

        ### Initialize poses to identity transformation
        self.poses[:] = torch.tensor([0, 0, 0, 0, 0, 0, 1], dtype=torch.float, device=device)
        self.poses_gt[:] = torch.eye(4, dtype=torch.float, device=device)

        ### Additional flags for multi-view filter -> Clean map for rendering ###
        if self.cfg.tracking.upsample:
            self.disps_clean = torch.zeros(buffer, ht, wd, device=device, dtype=torch.float).share_memory_()
        else:
            self.disps_clean = torch.zeros(buffer, ht // s, wd // s, device=device, dtype=torch.float).share_memory_()
        # Poses that have been finetuned by the Rendering module, we could reassign these back to the DepthVideo
        self.poses_clean = torch.zeros(buffer, 7, device=device, dtype=torch.float).share_memory_()  # w2c quaterion
        self.poses_clean[:] = torch.tensor([0, 0, 0, 0, 0, 0, 1], dtype=torch.float, device=device)

        # Keep track of which frames have been filtered
        self.filtered_id = torch.tensor([0], dtype=torch.int, device=device).share_memory_()

        self.static_masks = torch.ones(buffer, ht, wd, device=device, dtype=torch.bool).share_memory_()

    def get_lock(self):
        return self.counter.get_lock()

    def __item_setter(self, index, item):
        if isinstance(index, int) and index >= self.counter.value:
            self.counter.value = index + 1
        elif isinstance(index, torch.Tensor) and index.max().item() > self.counter.value:
            self.counter.value = index.max().item() + 1

        s = self.scale_factor
        self.timestamp[index] = item[0]
        self.images[index] = item[1]

        if item[2] is not None:
            self.poses[index] = item[2]

        if item[3] is not None:
            self.disps[index] = item[3]

        if item[4] is not None and self.cfg.mode != "mono":
            depth_up = item[4]
            self.disps_sens_up[index] = torch.where(depth_up > 0, 1.0 / depth_up, depth_up)
            self.disps_sens[index] = self.disps_sens_up[index][..., int(s // 2 - 1) :: s, int(s // 2 - 1) :: s]
            if self.cfg.mode != "prgbd" and not self.optimize_scales:
                self.disps[index] = self.disps_sens[index].clone()

        if item[5] is not None:
            # NOTE chen: we always work with the downscaled images/disps for optimization so store intrinsics at that scale
            self.intrinsics[index] = item[5] / s

        if len(item) > 6:
            self.fmaps[index] = item[6]

        if len(item) > 7:
            self.nets[index] = item[7]

        if len(item) > 8:
            self.inps[index] = item[8]

        if len(item) > 9 and item[9] is not None:
            self.poses_gt[index] = item[9].to(self.poses_gt.device)

        if len(item) > 10 and item[10] is not None:
            self.static_masks[index] = item[10]

    def __setitem__(self, index, item):
        with self.get_lock():
            self.__item_setter(index, item)

    def __getitem__(self, index):
        """index the depth video"""

        with self.get_lock():
            # support negative indexing
            if isinstance(index, int) and index > 0:
                index = self.counter.value + index
            item = (
                self.poses[index],
                self.disps[index],
                self.intrinsics[index],
                self.fmaps[index],
                self.nets[index],
                self.inps[index],
            )

        return item

    def append(self, *item):
        with self.get_lock():
            self.__item_setter(self.counter.value, item)

    def pad_indices(self, indices: torch.Tensor, radius: int = 3) -> torch.Tensor:
        """Given a sequence of indices, we want to include surrounding indices as well within a radius.
        This is useful, as when we want to compute multi-view consistency we need to consider surrounding frames.
        Since we dont want do this for the whole map all the time, we only pad a given list of indices.
        """
        padded_indices = []
        last_frame = (
            indices.max().item()
        )  # Dont pad past the sequence, because we might not have visited these frames at all
        for ix in indices:
            padded_indices.append(
                torch.arange(max(0, ix - radius), min(last_frame, ix + radius + 1), device=indices.device)
            )
        padded_indices = torch.cat(padded_indices)
        return torch.unique(padded_indices)

    def filter_map(
        self,
        idx: Optional[torch.Tensor] = None,
        radius: int = 2,
        min_count: int = 2,
        bin_thresh: float = 0.1,
        min_disp_thresh: float = 0.01,
        unc_threshold: float = 0.1,
        use_multiview_consistency: bool = True,
        use_uncertainty: bool = True,
    ) -> None:
        """Filter the map based on consistency across multiple views and uncertainty.
        Normally this is done based on only a selected few views. We extend the selection with a local neighborhood
        to achieve a better estimate of consistent points.
        """

        with self.get_lock():
            if idx is None:
                (dirty_index,) = torch.where(self.mapping_dirty.clone())
                dirty_index = dirty_index
            else:
                dirty_index = idx

            if len(dirty_index) == 0:
                return

            # Check for multiview consistency not in the whole map, but also not only in a few local frames
            # -> Pad to neighborhoods, so we can get many consistent points
            dirty_index = self.pad_indices(dirty_index, radius=radius)

            if self.upsampled:
                disps = torch.index_select(self.disps_up, 0, dirty_index).clone()
                intrinsics = self.intrinsics[0] * self.scale_factor
                if use_uncertainty:
                    unc = torch.index_select(self.uncertainty_up, 0, dirty_index).clone()
            else:
                disps = torch.index_select(self.disps, 0, dirty_index).clone()
                intrinsics = self.intrinsics[0]
                if use_uncertainty:
                    unc = torch.index_select(self.uncertainty, 0, dirty_index).clone()

        mask = torch.ones_like(disps, dtype=torch.bool)
        if use_multiview_consistency:
            # Only take pixels where multiple points are consistent across views and they do not have an outlier disparity
            thresh = bin_thresh * torch.ones_like(disps.mean(dim=[1, 2]))
            if self.upsampled:
                count = droid_backends.depth_filter(self.poses, self.disps_up, intrinsics, dirty_index, thresh)
            else:
                count = droid_backends.depth_filter(self.poses, self.disps, intrinsics, dirty_index, thresh)
            mv_mask = (count >= min_count) & (disps > min_disp_thresh * disps.mean(dim=[1, 2], keepdim=True))
            mask = mask & mv_mask

        if use_uncertainty:
            unc_mask = unc > unc_threshold
            mask = mask & unc_mask

        disps[~mask] = 0.0  # Filter away invalid points
        self.disps_clean[dirty_index] = disps
        self.filtered_id = max(dirty_index.max().item(), self.filtered_id)

    def get_mapping_item(self, index, use_gt=False, device="cuda:0"):
        """Get a part of the video to transfer to the Rendering module"""

        s = self.scale_factor
        with self.get_lock():
            if self.upsampled:
                image = self.images[index].clone().contiguous().to(device)  # [H, W, 3]
                static_mask = self.static_masks[index].clone().to(device)  # [H, W]
                intrinsics = self.intrinsics[0].clone().contiguous().to(device) * s  # [4]
                disp_prior = self.disps_sens_up[index].clone().to(device)  # [H, W]
            else:
                # Color is always stored in the original resolution, downsample here to match
                image = self.images[index, ..., int(s // 2 - 1) :: s, int(s // 2 - 1) :: s].clone()
                image = image.contiguous().to(device)  # [C, H // s, W // s]
                static_mask = self.static_masks[index, ..., int(s // 2 - 1) :: s, int(s // 2 - 1) :: s]
                static_mask = static_mask.contiguous().to(device)  # [H // s, W // s]
                intrinsics = self.intrinsics[0].clone().contiguous().to(device)  # [4]
                disp_prior = self.disps_sens[index].clone().to(device)  # [H // s, W // s]

            est_disp = self.disps_clean[index].clone().contiguous().to(device)  # [H, W]
            est_depth = torch.where(est_disp > 0, 1.0 / est_disp, est_disp)
            # Some modes dont have any disps_sens
            if self.cfg.mode in ["rgbd", "prgbd"]:
                depth_prior = torch.where(disp_prior > 0, 1.0 / disp_prior, disp_prior)  # Prior depth
            else:
                depth_prior = est_depth

<<<<<<< HEAD
            # origin alignment
            w2c = lietorch.SE3(self.poses[index].clone()).to(device)  # Tw(droid)_to_c
            c2w = w2c.inv().matrix()  # [4, 4]

            gt_c2w = self.poses_gt[index].clone().to(device)  # [4, 4]
            # NOTE chen: we adjust the depth scale here, because gaussian mapping defines a different projection
            depth = est_depth * scale_adjustment  # gt_depth

            dynamic_mask = self.dynamic_mask[index].clone().to(device)

=======
            if use_gt:
                c2w = self.poses_gt[index].clone().to(device)  # [4, 4]
            else:
                # origin alignment
                w2c = lietorch.SE3(self.poses[index].clone()).to(device)  # Tw(droid)_to_c
                c2w = w2c.inv().matrix()  # [4, 4]
>>>>>>> 3aec2e40

        return image, est_depth, depth_prior, intrinsics, c2w, static_mask

    def set_mapping_item(self, index: List[torch.Tensor], poses: List[torch.Tensor], depths: List[torch.Tensor]):
        """Set a part of the video from the Rendering module"""
        # Filter out invalid views, where we could not render anything
        index = [idx for idx in index if idx is not None]
        depths = [depth for depth in depths if depth is not None]
        # We have an option to not optimize the poses with the renderer, so it is an empty list
        if len(poses) != 0:
            poses = [pose for pose in poses if pose is not None]

        # Sanity check for when we did not render anything
        if len(poses) == 0 and len(depths) == 0:
            return

        # Convert to tensors
        if len(poses) != 0:
            poses = torch.stack(poses)
        depths = torch.stack(depths)
        valid = depths > 0

        with self.get_lock():

            disps = torch.where(valid, 1.0 / depths, depths)
            disps.clamp_(min=0.001)  # Sanity for optimization

            s = self.scale_factor
            # We work with the original resolution in Rendering
            if self.upsampled:
                self.disps_up[index] = torch.where(
                    valid[:, 0], disps[:, 0].clone().detach().to(self.device), self.disps_up[index]
                )
                self.disps[index] = torch.where(
                    valid[:, 0, int(s // 2 - 1) :: s, int(s // 2 - 1) :: s],
                    disps[:, 0, int(s // 2 - 1) :: s, int(s // 2 - 1) :: s].clone().detach().to(self.device),
                    self.disps[index],
                )
            #  We work with downscaled resolution. This means, we need to upsample the disparities in tracking
            else:
                self.disps[index] = torch.where(
                    valid[:, 0],
                    disps[:, 0].clone().detach().to(self.device),
                    self.disps[index],
                )

            if len(poses) != 0:
                c2w = poses.clone().detach().to(self.device)  # [4, 4] homogenous matrix
                c2w = matrix_to_lie(c2w)  # [7, 1] Lie element
                # NOTE chen: We normally would need to invert here, but we already do this in Gaussian Mapper
                self.poses[index] = c2w.vec()

        self.dirty[index] = True  # Mark frames for visualization

    @staticmethod
    def format_indices(ii, jj, device="cuda"):
        """to device, long, {-1}"""
        if not isinstance(ii, torch.Tensor):
            ii = torch.as_tensor(ii)
        if not isinstance(jj, torch.Tensor):
            jj = torch.as_tensor(jj)

        ii = ii.to(device=device, dtype=torch.long).reshape(-1)
        jj = jj.to(device=device, dtype=torch.long).reshape(-1)

        return ii, jj

    def upsample(self, ix, mask):
        disps_up = cvx_upsample(self.disps[ix].unsqueeze(dim=-1), mask)  # [b, h, w, 1]
        self.disps_up[ix] = disps_up.squeeze()  # [b, h, w]

        uncertainty_up = cvx_upsample(self.uncertainty[ix].unsqueeze(-1), mask)  # [b, h, w, 1]
        self.uncertainty_up[ix] = uncertainty_up.squeeze()  # [b, h, w]

    def normalize(self):
        """normalize depth and poses"""
        with self.get_lock():
            cur_ix = self.counter.value
            s = self.disps[:cur_ix].mean()
            self.disps[:cur_ix] /= s
            self.poses[:cur_ix, :3] *= s  # [tx, ty, tz, qx, qy, qz, qw]
            self.dirty[:cur_ix] = True

    def reproject(self, ii, jj):
        """project points from ii -> jj"""
        ii, jj = DepthVideo.format_indices(ii, jj, self.device)
        Gs = lietorch.SE3(self.poses[None, ...])

        coords, valid_mask = pops.general_projective_transform(
            poses=Gs,
            depths=self.disps[None, ...],
            intrinsics=self.intrinsics[None, ...],
            ii=ii,
            jj=jj,
            model_id=self.model_id,
            jacobian=False,
            return_depth=False,
        )

        return coords, valid_mask

    def reduce_uncertainties(self, weights: torch.Tensor, ii: torch.Tensor, strategy: str = "avg") -> torch.Tensor:
        """Given the factor graph for the scene, we optimize poses at different camera locations.
        Each location/pose is a node in the graph and can have multiple edges to other nodes.
        For each edge we have a predicted uncertainty weight map given the learned feature correlations.
        We are interested in viewing these uncertainties or use them later on, as they should correlate
        with moving objects and pixels/points that do not contribute to a good reconstruction.
        Given the indices of an optimization window we reduce edges to get a single uncertainty estimate
        for each frame.

        args:
        ---
        weight [torch.Tensor]: Weight tensor of shape [len(nodes), 2, ht // 8, wd // 8]. Optimization weights for bundle adjustment.
            Each point is a vector [u_x, u_y] \in [0, 1], which measures the uncertainty for x- and y-components.
        ii [torch.Tensor]: Indices of source nodes (We go from i to j, i.e. we have edges e_ij) with same length as jj.
        strategy [str]: How to reduce across edges. Choices: (avg, max). Given multiple uncertainty weight maps for
            each pixel, it is unclear how to correctly reduce this. In the end these are optimal to compute correct camera motion
            and static scene maps. Which edge contributes more to this goal is not straight-forward.
        """
        frames = ii.unique()
        idx = []
        for frame in frames:
            idx.append(frame == ii)

        frame_weights = [weights[ix] for ix in idx]
        if strategy == "avg":
            reduced = [weight.mean(dim=0) for weight in frame_weights]
        elif strategy == "max":
            reduced = [weight.max(dim=0) for weight in frame_weights]
        else:
            raise Exception("Invalid reduction strategy: {}! Use either 'avg' or 'max'".format(strategy))
        return torch.stack(reduced), frames

    def reset_prior(self) -> None:
        """Adjust the prior according to optimized scales, then reset the scale parameters.
        This makes it possible to continue to optimize them, but still provide the correct disps_sens to the
        CUDA kernel for global BA in the backend.
        """
        # Rescale the external disparities
        self.disps_sens = self.disps_sens * self.scales[:, None, None] + self.shifts[:, None, None]
        self.disps_sens.clamp_(min=0.001)
        # Reset the scale and shift parameters to initial state
        self.scales = torch.ones_like(self.scales, device=self.device)
        self.shifts = torch.zeros_like(self.shifts, device=self.device)

    def distance(self, ii=None, jj=None, beta=0.3, bidirectional=True):
        """frame distance metric, where distance = sqrt((u(ii) - u(jj->ii))^2 + (v(ii) - v(jj->ii))^2)"""
        return_matrix = False
        N = self.counter.value
        if ii is None:
            return_matrix = True
            ii, jj = torch.meshgrid(torch.arange(N), torch.arange(N), indexing="ij")

        ii, jj = DepthVideo.format_indices(ii, jj)

        intrinsic_common_id = 0  # we assume the intrinsic within one scene is the same
        if bidirectional:
            poses = self.poses[: self.counter.value].clone()

            d1 = droid_backends.frame_distance(
                poses, self.disps, self.intrinsics[intrinsic_common_id], ii, jj, beta, self.model_id
            )

            d2 = droid_backends.frame_distance(
                poses, self.disps, self.intrinsics[intrinsic_common_id], jj, ii, beta, self.model_id
            )

            d = 0.5 * (d1 + d2)

        else:
            d = droid_backends.frame_distance(
                self.poses, self.disps, self.intrinsics[intrinsic_common_id], ii, jj, beta, self.model_id
            )

        if return_matrix:
            return d.reshape(N, N)

        return d

    def ba(self, target, weight, eta, ii, jj, t0=1, t1=None, iters=2, lm=1e-4, ep=0.1, motion_only=False):
        """Wrapper for dense bundle adjustment. This is used both in Frontend and Backend."""

        intrinsic_common_id = 0  # we assume the intrinsic within one scene is the same

        with self.get_lock():

            # Store the uncertainty maps for source frames, that will get updated
            uncertainty, idx = self.reduce_uncertainties(weight, ii)
            # Uncertainties are for [x, y] directions -> Take norm to get single scalar
            self.uncertainty[idx] = torch.norm(uncertainty, dim=1)

            # [t0, t1] window of bundle adjustment optimization
            if t1 is None:
                t1 = max(ii.max().item(), jj.max().item()) + 1

            if self.optimize_scales:
                self.reset_prior()
            droid_backends.ba(
                self.poses,
                self.disps,
                self.intrinsics[intrinsic_common_id],
                self.disps_sens,  # torch.zeros_like(self.disps_sens, device=self.device)
                target,
                weight,
                eta,
                ii,
                jj,
                t0,
                t1,
                iters,
                self.model_id,
                lm,
                ep,
                motion_only,
                self.opt_intr,
            )
            self.disps.clamp_(min=0.001)  # Always make sure that Disparities are non-negative!!!
            # Reassing intrinsics after optimization
            if self.opt_intr:
                self.intrinsics[: self.counter.value] = self.intrinsics[intrinsic_common_id]

    def ba_prior(self, target, weight, eta, ii, jj, t0=1, t1=None, iters=2, lm=1e-4, ep=0.1, alpha: float = 5e-3):
        """Bundle adjustment over structure with a scalable prior.

        We keep the poses fixed, since this would create an unnecessary ambiguity and can make the system unstable!
        We optimize scale and shift parameters on top of the scene disparity.
        """
        with self.get_lock():
            # [t0, t1] window of bundle adjustment optimization
            if t1 is None:
                t1 = max(ii.max().item(), jj.max().item()) + 1

            # Store the uncertainty maps for source frames, that will get updated
            uncertainty, idx = self.reduce_uncertainties(weight, ii)
            # Uncertainties are for [x, y] directions -> Take norm to get single scalar
            self.uncertainty[idx] = torch.norm(uncertainty, dim=1)

            # Block coordinate descent optimization
            for i in range(iters):
                # Sanity check for non-negative disparities
                self.disps.clamp_(min=0.001), self.disps_sens.clamp_(min=0.001)
                # Motion only Bundle Adjustment (MoBA)
                droid_backends.ba(
                    self.poses,
                    self.disps,
                    self.intrinsics[0],
                    self.disps_sens,
                    target,
                    weight,
                    eta,
                    ii,
                    jj,
                    t0,
                    t1,
                    1,
                    self.model_id,
                    lm,
                    ep,
                    True,
                    False,
                )
                # Joint Depth and Scale Adjustment(JDSA)
                bundle_adjustment(
                    target,
                    weight,
                    eta,
                    self.poses,
                    self.disps,
                    self.intrinsics,
                    ii,
                    jj,
                    t0,
                    t1,
                    self.disps_sens,
                    self.scales,
                    self.shifts,
                    iters=1,
                    lm=lm,
                    ep=ep,
                    scale_prior=True,
                    structure_only=True,
                    alpha=alpha,
                )
                # After optimizing the prior, we need to update the disps_sens and reset the scales
                # only then can we use global BA and intrinsics optimization with the CUDA kernel later
                self.reset_prior()<|MERGE_RESOLUTION|>--- conflicted
+++ resolved
@@ -275,25 +275,12 @@
             else:
                 depth_prior = est_depth
 
-<<<<<<< HEAD
-            # origin alignment
-            w2c = lietorch.SE3(self.poses[index].clone()).to(device)  # Tw(droid)_to_c
-            c2w = w2c.inv().matrix()  # [4, 4]
-
-            gt_c2w = self.poses_gt[index].clone().to(device)  # [4, 4]
-            # NOTE chen: we adjust the depth scale here, because gaussian mapping defines a different projection
-            depth = est_depth * scale_adjustment  # gt_depth
-
-            dynamic_mask = self.dynamic_mask[index].clone().to(device)
-
-=======
             if use_gt:
                 c2w = self.poses_gt[index].clone().to(device)  # [4, 4]
             else:
                 # origin alignment
                 w2c = lietorch.SE3(self.poses[index].clone()).to(device)  # Tw(droid)_to_c
                 c2w = w2c.inv().matrix()  # [4, 4]
->>>>>>> 3aec2e40
 
         return image, est_depth, depth_prior, intrinsics, c2w, static_mask
 
