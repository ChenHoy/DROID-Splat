--- conflicted
+++ resolved
@@ -12,26 +12,15 @@
 
 
 class DepthVideo:
-<<<<<<< HEAD
     """
     Data structure of multiple buffers to keep track of indices, poses, disparities, images, external disparities and more
     """
 
-    def __init__(self, cfg, args):
-        self.cfg = cfg
-        self.args = args
-        self.device = device = args.device
-
-        ### Intrinsics / Calibration ###
-        # NOTE you almost always use a pinhole model
-        if args.camera_model == "pinhole":
-=======
     def __init__(self, cfg):
         self.cfg = cfg
 
         ### Intrinsics / Calibration ###
         if cfg.data.cam.camera_model == "pinhole":
->>>>>>> b14103b5
             self.n_intr = 4
             self.model_id = 0
         elif cfg.data.cam.camera_model == "mei":
@@ -47,15 +36,6 @@
         # NOTE we have multiple lock to avoid deadlocks between bundle adjustment and frontend loop closure
         self.ba_lock = {"dense": Value("i", 0), "loop": Value("i", 0)}
         self.global_ba_lock = Value("i", 0)
-<<<<<<< HEAD
-
-        self.ht = ht = cfg["cam"]["H_out"]
-        self.wd = wd = cfg["cam"]["W_out"]
-        self.stereo = cfg["mode"] == "stereo"
-        c = 1 if not self.stereo else 2
-        self.scale_factor = s = 8
-        buffer = cfg["tracking"]["buffer"]
-=======
         ht = cfg.data.cam.H_out
         self.ht = ht
         wd = cfg.data.cam.W_out
@@ -67,17 +47,13 @@
         self.scale_factor = 8
         s = self.scale_factor
         buffer = cfg.tracking.buffer
->>>>>>> b14103b5
 
         ### state attributes -> Raw map ###
         self.timestamp = torch.zeros(buffer, device=device, dtype=torch.float).share_memory_()
         self.dirty = torch.zeros(buffer, device=device, dtype=torch.bool).share_memory_()
-<<<<<<< HEAD
+        self.mapping_dirty = torch.zeros(buffer, device=device, dtype=torch.bool).share_memory_()
         self.images = torch.zeros(buffer, 3, ht, wd, device=device, dtype=torch.float)
         self.intrinsics = torch.zeros(buffer, 4, device=device, dtype=torch.float).share_memory_()
-=======
-        self.mapping_dirty = torch.zeros(buffer, device=device, dtype=torch.bool).share_memory_()
->>>>>>> b14103b5
         self.red = torch.zeros(buffer, device=device, dtype=torch.bool).share_memory_()
         self.poses = torch.zeros(buffer, 7, device=device, dtype=torch.float).share_memory_()  # w2c quaterion
         self.poses_gt = torch.zeros(buffer, 4, 4, device=device, dtype=torch.float).share_memory_()  # c2w matrix
@@ -86,11 +62,7 @@
 
         self.disps_sens = torch.zeros(buffer, ht // s, wd // s, device=device, dtype=torch.float).share_memory_()
         # Scale and shift parameters for ambiguous monocular depth
-<<<<<<< HEAD
-        self.optimize_scales = cfg["mode"] == "prgbd"  # Optimze the scales and shifts for Pseudo-RGBD mode
-=======
         self.optimize_scales = cfg.slam.mode == "prgbd" # Optimze the scales and shifts for Pseudo-RGBD mode
->>>>>>> b14103b5
         self.scales = torch.ones(buffer, device=device, dtype=torch.float).share_memory_()
         self.shifts = torch.zeros(buffer, device=device, dtype=torch.float).share_memory_()
         # In case we have an external groundtruth
