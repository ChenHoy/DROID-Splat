--- conflicted
+++ resolved
@@ -77,15 +77,9 @@
         self.update_frames = False
         self.mapping_queue = mapping_queue
         self.filter_depth = True
-<<<<<<< HEAD
         self.save_renders = True
         self.render_path = "/home/andrei/results/monogs/renders"
         self.mesh_path = "/home/andrei/results/monogs/meshes"
-=======
-        self.save_renders = False
-        self.render_path = "/home/leon/results/monogs/renders"
-        self.mesh_path = "/home/leon/results/monogs/meshes"
->>>>>>> 5e0a3c85
 
 
 
@@ -176,8 +170,6 @@
 
         return mask
 
-<<<<<<< HEAD
-=======
     def frame_updater(self, frames):
         with torch.no_grad():
             for cam in frames:
@@ -200,7 +192,6 @@
         pcd.points = o3d.utility.Vector3dVector(means)
         pcd.colors = o3d.utility.Vector3dVector(rgb)
         o3d.visualization.draw_geometries([pcd])
->>>>>>> 5e0a3c85
 
     def mapping_step(self, iter: int, frames: list, pruning_params: dict, densify: bool = True, optimize_poses: bool = False):
         """
@@ -332,52 +323,10 @@
 
             # Optimze gaussians
             for iter in range(self.mapping_iters):
-<<<<<<< HEAD
-                loss = 0
-                frames, _ = self.select_keyframes()
-
-                if self.optimize_poses:
-                    pose_optimizer = self.pose_optimizer(frames)
-
-                for view in frames:
-
-                    render_pkg = render(
-                        view, self.gaussians, self.pipeline_params, self.background
-                    )
-                    ## this is the rendered images and depth
-                    # print(render_pkg['render'].min(), render_pkg['render'].max())
-                    loss += self.mapping_loss(render_pkg["render"], render_pkg["depth"], view)
-
-                    
-
-                scaling = self.gaussians.get_scaling
-                isotropic_loss = torch.abs(scaling - scaling.mean(dim=1).view(-1, 1))
-                loss += 10 * isotropic_loss.mean()
-                loss.backward()
-
-                with torch.no_grad():
-                    if self.last_idx > 0 and (iter+1) % self.training_params.prune_every == 0:
-                        self.gaussians.densify_and_prune(
-                                                self.opt_params.densify_grad_threshold,
-                                                self.training_params.gaussian_th,
-                                                self.training_params.gaussian_extent,
-                                                self.training_params.size_threshold,
-                                )
-                    self.gaussians.optimizer.step()
-                    self.gaussians.optimizer.zero_grad()
-                    self.gaussians.update_learning_rate(self.last_idx)
-
-                    if self.optimize_poses:
-                        pose_optimizer.step()
-                        pose_optimizer.zero_grad()
-                        for view in frames:
-                            update_pose(view)
-=======
                 frames = self.select_keyframes()
 
                 if self.update_frames and not the_end: # Tracking finished, no need to update frames
                     self.frame_updater(frames)
->>>>>>> 5e0a3c85
 
                 loss = self.mapping_step(
                     iter, frames, self.training_params, 
@@ -409,12 +358,9 @@
                 )
                 im = np.uint8(255*render_pkg["render"].detach().cpu().numpy().transpose(1, 2, 0))
                 cv2.imwrite(f"{self.render_path}/{cam.uid}.png", im)
-<<<<<<< HEAD
                 print(f"Render saved at {self.render_path}/{cam.uid}.png")
-=======
-
->>>>>>> 5e0a3c85
-
+
+        #if the_end and self.mapping_queue.empty():
         if the_end and self.last_idx+2 == cur_idx:
             print("Mapping refinement starting")
 
