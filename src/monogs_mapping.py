--- conflicted
+++ resolved
@@ -295,11 +295,6 @@
 
 
         #if the_end and self.mapping_queue.empty():
-<<<<<<< HEAD
-        if the_end and self.last_idx+1 == cur_idx:
-            self.gaussians.save_ply(f"{self.mesh_path}/final.ply")
-            print("Mesh saved ------------------------------------")
-=======
         if the_end and self.last_idx+2 == cur_idx:
             print("Mapping refinement starting")
 
@@ -343,7 +338,6 @@
             self.gaussians.save_ply(f"{self.mesh_path}/final.ply")
             print("Mesh saved")
 
->>>>>>> b4e7fbdc
             return True
         """
             TODO:
